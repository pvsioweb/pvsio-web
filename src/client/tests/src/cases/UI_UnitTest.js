/**
 * user interface tests
 * @author Patrick Oladimeji
 * @date 6/25/14 20:07:07 PM
 */
/*jshint unused: false*/
/*jslint vars: true, plusplus: true, devel: true, nomen: true, indent: 4, maxerr: 50*/
/*global d3, $, it, expect, define, describe, beforeEach, afterAll, beforeAll, spyOn, Promise, Event*/
define(function (require, exports, module) {
    "use strict";
    var main = require("main"),
        util = require("./UIUtil"),
        ProjectManager			= require("project/ProjectManager");

    module.exports = {
        run: function () {
            var pm = ProjectManager.getInstance(),
                p;

            describe("User interface Elements", function () {
                beforeEach(function (done) {
                    d3.select("div.overlay").remove();
                    pm = ProjectManager.getInstance();
                    main.start({noSplash: true}).then(function () {
                        p = pm.project();
                        done();
                    }).catch(util.expectError(done));
                });

                it("Open Project dialog can be opened", function (done) {
                    util.pressingButtonOpensDialog("#openProject", "Open Project", done);
                });

                it("Open project dialog can be dismissed", function (done) {
                    util.dialogCanBeDismissed("#openProject", "Open Project", done);
                });

                it("New Project dialog can be opened", function (done) {
                    util.pressingButtonOpensDialog("#newProject", "New Project", done);
                });

                it("New project dialog can be dismissed", function (done) {
                    util.dialogCanBeDismissed("#newProject", "New Project", done);
                });

                it("Import files dialog can be opened", function (done) {
                    util.loadPlugin("Model Editor").then(function () {
                        util.pressingButtonOpensDialog("#btnImportFiles", "Import files into Project", done);
                    }).catch(util.expectError(done));
                });

                it("Import files dialog can be dismissed", function (done) {
                    util.loadPlugin("Model Editor").then(function () {
                        util.dialogCanBeDismissed("#btnImportFiles", "Import files into Project", done);
                    }).catch(util.expectError(done));
                });

                it("AlarisGP project can be opened", function (done) {
                    util.openSampleProject("AlarisGP").then(function () {
                        expect(pm.project().name()).toEqual("AlarisGP");
                        done();
                    }).catch(util.expectError(done));
                });

                it("AlarisPC_PumpModules project can be opened", function (done) {
                    util.openSampleProject("AlarisPC_PumpModules").then(function () {
                        expect(pm.project().name()).toEqual("AlarisPC_PumpModules");
                        done();
                    }).catch(util.expectError(done));
                });

                it("SmithsMedical_MedFusion3500 project can be opened", function (done) {
                    util.openSampleProject("SmithsMedical_MedFusion3500").then(function () {
                        expect(pm.project().name()).toEqual("SmithsMedical_MedFusion3500");
                        done();
                    }).catch(util.expectError(done));
                });

                it("EmuCharts tool can be loaded", function (done) {
                    util.loadPlugin("EmuCharts Editor").then(function () {
                        var pluginPanel = d3.select(".collapsible-panel-parent[plugin-owner='EmuCharts Editor']");
                        expect(pluginPanel.empty()).toBeFalsy();
                        done();
                    }).catch(util.expectError(done));
                });

                it("EmuCharts tool can be unloaded", function (done) {
                    var p = "EmuCharts Editor";
                    util.unloadPlugin(p)
                        .then(function () {
                            var pluginPanel = d3.select(".collapsible-panel-parent[plugin-owner='EmuCharts Editor']");
                            expect(pluginPanel.empty()).toEqual(true);
                            done();
                        }).catch(util.expectError(done));
                });

                it("Model Editor tool can be loaded", function (done) {
                    var p = "Model Editor";
                    util.loadPlugin(p).then(function () {
                        var pluginPanel = d3.select(".collapsible-panel-parent[plugin-owner='{}']".format(p));
                        expect(pluginPanel.empty()).toBeFalsy();
                        done();
                    }).catch(util.expectError(done));
                });

                it("Model Editor tool can be unloaded", function (done) {
                    var p = "Model Editor";
                    util.unloadPlugin(p)
                        .then(function () {
                            var pluginPanel = d3.select(".collapsible-panel-parent[plugin-owner='{}']".format(p));
                            expect(pluginPanel.empty()).toEqual(true);
                            done();
                        }).catch(util.expectError(done));
                });

                it("Graph Builder tool can be loaded", function (done) {
                    var p = "Graph Builder";
                    util.loadPlugin(p).then(function () {
                        var pluginPanel = d3.select(".collapsible-panel-parent[plugin-owner='{}']".format(p));
                        expect(pluginPanel.empty()).toBeFalsy();
                        done();
                    }).catch(util.expectError(done));
                });

                it("Graph Builder tool can be unloaded", function (done) {
                    var p = "Graph Builder";
                    util.unloadPlugin(p).then(function () {
                        var pluginPanel = d3.select(".collapsible-panel-parent[plugin-owner='{}']".format(p));
                        expect(pluginPanel.empty()).toEqual(true);
                        done();
                    }).catch(util.expectError(done));
                });
            });

            describe("Prototype Builder", function () {
                var pluginName = "Prototype Builder", editorPanel;

                beforeEach(function (done) {
                    d3.select("div.overlay").remove();
                    pm = ProjectManager.getInstance();
                    main.start({noSplash: true}).then(function () {
                        p = pm.project();
                        editorPanel = "div.collapsible-panel-parent[plugin-owner='{}'] .collapsible-panel".format(pluginName);
                        done();
                    }).catch(util.expectError(done));
                });

                it("can be collapsed", function (done) {
                    util.togglePanel(pluginName)()
                        .then(function () {
                            expect(d3.select(editorPanel).style("display")).toEqual("none");
                            done();
                        }).catch(util.expectError(done));
                });

                it("can be collapsed and expanded", function (done) {
                    util.togglePanel(pluginName)()
                        .then(util.togglePanel(pluginName))
                        .then(function () {
                            expect(d3.select(editorPanel).style("display")).toEqual("block");
                            done();
                        }).catch(util.expectError(done));
                });

                describe("Editor File Lists", function () {
                    it("has context menus", function (done) {
                        util.loadPlugin("Model Editor").then(function () {
                            util.togglePanel(pluginName)()
                                .then(util.rightclick("#pvsFiles"))
                                .then(function () {
                                    expect(d3.select("div.contextmenu").empty()).toBeFalsy();
                                    done();
                                });
                            }).catch(util.expectError(done));
                    });
                });
            });

            describe("FileSystem management in ListView", function () {
                beforeEach(function (done) {
                    d3.select("div.overlay").remove();
                    pm = ProjectManager.getInstance();
                    main.start({noSplash: true}).then(function () {
                        setTimeout(done, 0);//using a timeout to push this to the end of the event queue so any files are added and project is ready before performing tests
                    });
                });

                it("can add files to the project", function (done) {
                    var filesLength = pm.project().getDescriptors().length;
                    util.loadPlugin("Model Editor")
                        .then(util.listViewContextMenu("#pvsFiles", "#newfile"))
                        .then(function () {
                            setTimeout(function () {
                                expect(pm.project().getDescriptors().length).toEqual(filesLength + 1);
                                var desc = pm.project().getDescriptors()[pm.project().getDescriptors().length - 1];
                                expect(desc.path.indexOf(pm.project().name()) === 0).toBeTruthy();
                                done();
<<<<<<< HEAD
                            }, 1000);
                        }).catch(expectError(done));
=======
                            }, 300);
                        }).catch(util.expectError(done));
>>>>>>> 5651771a
                });

                it("can remove files from the project", function (done) {
                    var filesLength = pm.project().getDescriptors().length;
                    util.loadPlugin("Model Editor")
                        .then(util.listViewContextMenu("#pvsFiles", "#newfile"))
                        .then(util.click("#pvsFiles li:last-child"))
                        .then(util.listViewContextMenu("#pvsFiles", "#delete"))
                        .then(util.click("div.overlay #btnOk"))
                        .then(function () {
                            setTimeout(function () {
                                expect(pm.project().getDescriptors().length).toEqual(filesLength);
                                done();
                            }, 500);
                        }).catch(util.expectError(done));
                });
            });

        }
    };
});<|MERGE_RESOLUTION|>--- conflicted
+++ resolved
@@ -195,13 +195,8 @@
                                 var desc = pm.project().getDescriptors()[pm.project().getDescriptors().length - 1];
                                 expect(desc.path.indexOf(pm.project().name()) === 0).toBeTruthy();
                                 done();
-<<<<<<< HEAD
                             }, 1000);
-                        }).catch(expectError(done));
-=======
-                            }, 300);
-                        }).catch(util.expectError(done));
->>>>>>> 5651771a
+                        }).catch(util.expectError(done));
                 });
 
                 it("can remove files from the project", function (done) {
