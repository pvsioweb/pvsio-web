--- conflicted
+++ resolved
@@ -1165,35 +1165,6 @@
                 transitions: emuchartsManager.getTransitions(),
                 initial_transitions: emuchartsManager.getInitialTransitions()
             };
-<<<<<<< HEAD
-            var emuchartsFile = projectManager.createProjectFile(emucharts.name + ".pvs",
-                                                                 emuchartsPVSPrinter.print(emucharts));
-            var addFile = function (emuchartsFile) {
-                var notification = "";
-                projectManager.addFile(emuchartsFile)
-                    .then(function () {
-                        projectManager.selectFile(emuchartsFile);
-                        notification = "PVS model successfully generated in file " + emuchartsFile.path();
-                        alert(notification);
-                        Logger.log(notification);
-                    }).catch(function (err) {
-                        notification = "PVS Printer could not print into file " + emuchartsFile.path() + " (" + err + ")";
-                        alert(notification);
-                        Logger.log(notification);
-                    });
-            };
-            
-            if (projectManager.fileExists(emuchartsFile)) {
-                // remove file from project
-                projectManager.removeFile(emuchartsFile.path())
-                    .then(function (f) {
-                        addFile(emuchartsFile);
-                    }, function (err) {
-                        console.log(err);
-                    });
-            } else {
-                addFile(emuchartsFile);
-=======
             var pvsModel = emuchartsPVSPrinter.print(emucharts);
             console.log(pvsModel);
             if (pvsModel.err) {
@@ -1230,7 +1201,6 @@
                 } else {
                     addFile(emuchartsFile);
                 }
->>>>>>> 88b793e7
             }
         });
         d3.select("#btn_menuPIMPrinter").on("click", function () {
