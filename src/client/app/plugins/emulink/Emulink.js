/**
 *
 * @author Paolo Masci
 * @date 25/05/14 6:39:02 PM
 */
/*jslint vars: true, plusplus: true, devel: true, nomen: true, indent: 4, maxerr: 50*/
/*global define, Promise, d3*/
define(function (require, exports, module) {
    "use strict";
    var ProjectManager		= require("project/ProjectManager"),
        ModelEditor         = require("plugins/modelEditor/ModelEditor"),
        PVSioWebClient      = require("PVSioWebClient"),
        EditorModeUtils     = require("plugins/emulink/EmuchartsEditorModes"),
        EmuchartsManager    = require("plugins/emulink/EmuchartsManager"),
        displayAddState        = require("plugins/emulink/forms/displayAddState"),
        displayAddTransition   = require("plugins/emulink/forms/displayAddTransition"),
        displayRename          = require("plugins/emulink/forms/displayRename"),
        displayDelete          = require("plugins/emulink/forms/displayDelete"),
//        displayAddExpression   = require("plugins/emulink/forms/displayAddExpression"),
        displayAddVariable     = require("plugins/emulink/forms/displayAddVariable"),
        displayEditVariable    = require("plugins/emulink/forms/displayEditVariable"),
        displaySelectVariable  = require("plugins/emulink/forms/displaySelectVariable"),
        displaySelectTransition  = require("plugins/emulink/forms/displaySelectTransition"),
        displaySelectState     = require("plugins/emulink/forms/displaySelectState"),
        displayAddConstant     = require("plugins/emulink/forms/displayAddConstant"),
        displayEditConstant    = require("plugins/emulink/forms/displayEditConstant"),
        displaySelectConstant  = require("plugins/emulink/forms/displaySelectConstant"),
        QuestionForm           = require("pvsioweb/forms/displayQuestion"),
        EmuchartsPVSPrinter    = require("plugins/emulink/EmuchartsPVSPrinter"),
        EmuchartsLustrePrinter = require("plugins/emulink/EmuchartsLustrePrinter"),
        EmuchartsPIMPrinter    = require("plugins/emulink/EmuchartsPIMPrinter"),
        EmuchartsCppPrinter    = require("plugins/emulink/EmuchartsCppPrinter"),
        EmuchartsMALPrinter    = require("plugins/emulink/EmuchartsMALPrinter2"),
        EmuchartsVDMPrinter    = require("plugins/emulink/EmuchartsVDMPrinter"),
        EmuchartsJSPrinter     = require("plugins/emulink/EmuchartsJavaScriptPrinter"),
        EmuchartsAdaPrinter    = require("plugins/emulink/EmuchartsAdaPrinter"),
        EmuchartsBlessPrinter  = require("plugins/emulink/EmuchartsBlessPrinter"),
        EmuchartsMisraCPrinter = require("plugins/emulink/EmuchartsMisraCPrinter"),
//        EmuchartsTextEditor    = require("plugins/emulink/EmuchartsTextEditor"),
        FileHandler            = require("filesystem/FileHandler"),
        FileSystem             = require("filesystem/FileSystem"),
        displayNotificationView  = require("plugins/emulink/forms/displayNotificationView"),
        PimTestGenerator       = require("plugins/emulink/models/pim/PIMTestGenerator"),
        PIMImporter            = require("plugins/emulink/models/pim/PIMImporter"),
        PIMEmulink             = require("plugins/emulink/models/pim/PIMEmulink"),
        ContextTable           = require("plugins/emulink/tools/ContextTable"),
        ExportDiagram          = require("plugins/emulink/tools/ExportDiagram");
    
    var instance;
    var fs;
    var projectManager;
    var editor;
    var ws;
    var pvsioWebClient;
    var canvas;

    var emuchartsManager;
    var MODE;
    var emuchartsPVSPrinter;
    var emuchartsLustrePrinter;
    var emuchartsPIMPrinter;
    var emuchartsCppPrinter;
    var emuchartsMALPrinter;
    var emuchartsVDMPrinter;
    var emuchartsJSPrinter;
    var emuchartsAdaPrinter;
    var emuchartsBlessPrinter;
<<<<<<< HEAD
    var emuchartsMisraCPrinter;
=======
    var pimImporter;
    var pimTestGenerator;
    var pimEmulink;
    var contextTable;
    var exportDiagram;
>>>>>>> f0883888

    var options = { autoinit: true };

    var displayNotification = function (msg, title) {
        title = title || "Notification";
        displayNotificationView.create({
            header: title,
            message: msg,
            buttons: ["Ok"]
        }).on("ok", function (e, view) {
            view.remove();
        });
    };

    function initToolbars() {
        // make sure the svg is visible
        d3.select("#EmuchartLogo").classed("hidden", true);
        d3.select("#graphicalEditor").classed("hidden", false);
        // reset toolbar color
        document.getElementById("btn_toolbarBrowse").style.background = "black";
        document.getElementById("btn_toolbarAddState").style.background = "black";
        document.getElementById("btn_toolbarAddTransition").style.background = "black";
        document.getElementById("btn_toolbarRename").style.background = "black";
        document.getElementById("btn_toolbarDelete").style.background = "black";
    }

    function modeChange_callback(event) {
        var EmuchartsEditorMode = document.getElementById("EmuchartsEditorMode");
        if (EmuchartsEditorMode) {
            if (event.mode === MODE.BROWSE()) {
                EmuchartsEditorMode.style.background = "green";
            } else { EmuchartsEditorMode.style.background = "steelblue"; }
            EmuchartsEditorMode.textContent = "Editor mode: " + MODE.mode2string(event.mode);
        }
        var infoBox = document.getElementById("infoBox");
        if (infoBox) {
            infoBox.value = MODE.modeTooltip(event.mode);
        }
    }

    function addState_handler(evt) {
        var stateID = emuchartsManager.getFreshStateName();
        var position = { x: evt.mouse[0], y: evt.mouse[1] };
        emuchartsManager.add_state(stateID, position);
        if (options.autoinit && emuchartsManager.getStates().length === 1) {
            var newTransitionName = emuchartsManager.getFreshInitialTransitionName();
            emuchartsManager.add_initial_transition(newTransitionName, stateID);
        }
    }

    function deleteTransition_handler(event) {
        var transitionID = event.edge.id;
        emuchartsManager.delete_transition(transitionID);
    }

    function deleteInitialTransition_handler(event) {
        var transitionID = event.edge.id;
        emuchartsManager.delete_initial_transition(transitionID);
    }

    function deleteState_handler(event) {
        var stateID = event.node.id;
        emuchartsManager.delete_state(stateID);
    }

    var maxLen = 48;

    // rename dialog window for states
    function editState(s) {
        if (emuchartsManager.getIsPIM()) {
            pimEmulink.editState(s);
            return;
        }
        
        displayRename.create({
            header: "Renaming state " + s.name.substring(0, maxLen) + "...",
            required: true,
            currentLabel: s.name, // this dialog will show just one state
            buttons: ["Cancel", "Rename"]
        }).on("rename", function (e, view) {
            var newLabel = e.data.labels.get("newLabel");
            if (newLabel && newLabel.value !== "") {
                emuchartsManager.rename_state(s.id, newLabel);
                view.remove();
            }
        }).on("cancel", function (e, view) {
            // just remove rename window
            view.remove();
        });
    }

    function renameState_handler(event) {
        editState(event.node);
    }

    // rename dialog window for transitions
    function editTransition(t) {
        if (emuchartsManager.getIsPIM()) {
            pimEmulink.editTransition(t);
            return;
        }

        displayRename.create({
            header: "Renaming transition " + t.name.substring(0, maxLen) + "...",
            required: false,
            currentLabel: t.name, // this dialog will show just one transition
            buttons: ["Cancel", "Rename"]
        }).on("rename", function (e, view) {
            var transitionLabel = e.data.labels.get("newLabel");
            if (!transitionLabel) { transitionLabel = ""; }
            emuchartsManager.rename_transition(t.id, transitionLabel);
            view.remove();
        }).on("cancel", function (e, view) {
            // just remove rename window
            view.remove();
        });
    }

    function renameTransition_handler(event) {
        editTransition(event.edge);
    }

    // rename dialog window for initial transitions
    function editInitialTransition(t) {
        displayRename.create({
            header: "Renaming initial transition " + t.name.substring(0, maxLen) + "...",
            required: false,
            currentLabel: t.name,
            buttons: ["Cancel", "Rename"]
        }).on("rename", function (e, view) {
            var transitionLabel = e.data.labels.get("newLabel");
            if (!transitionLabel) { transitionLabel = ""; }
            emuchartsManager.rename_initial_transition(t.id, transitionLabel);
            view.remove();
        }).on("cancel", function (e, view) {
            // just remove rename window
            view.remove();
        });
    }
    function renameInitialTransition_handler(event) {
        editInitialTransition(event.edge);
    }

    function addTransition_handler(event) {
        var newTransitionName = emuchartsManager.getFreshTransitionName();
        emuchartsManager.add_transition(newTransitionName,
                                        event.source.id,
                                        event.target.id);
    }

    function addInitialTransition_handler(event) {
        var newTransitionName = emuchartsManager.getFreshInitialTransitionName();
        emuchartsManager.add_initial_transition(newTransitionName, event.target.id);
    }

    function stateAdded_handler(event) { }//print_theory(); print_node(); }
    function stateRemoved_handler(event) { }//print_theory(); print_node(); }
    function stateRenamed_handler(event) { }//print_theory(); print_node(); }
    function transitionAdded_handler(event) { }//print_theory(); print_node(); }
    function transitionRemoved_handler(event) { }//print_theory(); print_node(); }
    function transitionRenamed_handler(event) { }//print_theory(); print_node(); }
    function initialTransitionAdded_handler(event) { }//console.log("initial transition added"); }//print_theory(); print_node(); }
    function initialTransitionRemoved_handler(event) { }//console.log("initial transition removed"); }//print_theory(); print_node(); }
    function initialTransitionRenamed_handler(event) { }//console.log("initial transition renamed"); }//print_theory(); print_node(); }
    function constantAdded_handler(event) { }//print_theory(); print_node(); }
    function variableAdded_handler(event) {
        contextTable.addContextVariables([ event.variable ]);
    }



    /**
     * Constructor
     * @memberof Emulink
     */
    function Emulink() {
        emuchartsPVSPrinter = new EmuchartsPVSPrinter("emuchart_th");
        emuchartsLustrePrinter = new EmuchartsLustrePrinter("emuchart_Lustre");
        emuchartsPIMPrinter = new EmuchartsPIMPrinter("emuchart_PIM");
        emuchartsCppPrinter = new EmuchartsCppPrinter("emuchart_Cpp");
        emuchartsMALPrinter = new EmuchartsMALPrinter("emuchart_MAL");
        emuchartsVDMPrinter = new EmuchartsVDMPrinter("emuchart_VDM");
        emuchartsJSPrinter = new EmuchartsJSPrinter("emucharts_JS");
        emuchartsAdaPrinter = new EmuchartsAdaPrinter("emucharts_Ada");
        emuchartsBlessPrinter = new EmuchartsBlessPrinter("emucharts_Bless");
        emuchartsMisraCPrinter = new EmuchartsMisraCPrinter("emucharts_MisraC");

        pvsioWebClient = PVSioWebClient.getInstance();
        MODE = new EditorModeUtils();
        emuchartsManager = new EmuchartsManager();
        emuchartsManager.addListener("emuCharts_editorModeChanged", modeChange_callback);
        emuchartsManager.addListener("emuCharts_addState", addState_handler);
//        emuchartsManager.addListener("emuCharts_d3ZoomTranslate", d3ZoomTranslate_handler);
        emuchartsManager.addListener("emuCharts_deleteTransition", deleteTransition_handler);
        emuchartsManager.addListener("emuCharts_deleteInitialTransition", deleteInitialTransition_handler);
        emuchartsManager.addListener("emuCharts_deleteState", deleteState_handler);
        emuchartsManager.addListener("emuCharts_renameState", renameState_handler);
        emuchartsManager.addListener("emuCharts_renameTransition", renameTransition_handler);
        emuchartsManager.addListener("emuCharts_renameInitialTransition", renameInitialTransition_handler);
        emuchartsManager.addListener("emuCharts_addTransition", addTransition_handler);
        emuchartsManager.addListener("emuCharts_addInitialTransition", addInitialTransition_handler);

        emuchartsManager.addListener("emuCharts_stateAdded", stateAdded_handler);
        emuchartsManager.addListener("emuCharts_stateRemoved", stateRemoved_handler);
        emuchartsManager.addListener("emuCharts_constantAdded", constantAdded_handler);
        emuchartsManager.addListener("emuCharts_variableAdded", variableAdded_handler);
        emuchartsManager.addListener("emuCharts_transitionAdded", transitionAdded_handler);
        emuchartsManager.addListener("emuCharts_transitionRenamed", transitionRenamed_handler);
        emuchartsManager.addListener("emuCharts_transitionRemoved", transitionRemoved_handler);
        emuchartsManager.addListener("emuCharts_initialTransitionAdded", initialTransitionAdded_handler);
        emuchartsManager.addListener("emuCharts_initialTransitionRenamed", initialTransitionRenamed_handler);
        emuchartsManager.addListener("emuCharts_initialTransitionRemoved", initialTransitionRemoved_handler);
        emuchartsManager.addListener("emuCharts_stateRenamed", stateRenamed_handler);
        fs = new FileSystem();

        // PIM objects.
        pimImporter = new PIMImporter();
        pimEmulink = new PIMEmulink(emuchartsManager);
        pimTestGenerator = new PimTestGenerator("pim_Test_Gen");
        
        exportDiagram = new ExportDiagram();
    }

    Emulink.prototype.getName = function () {
        return "EmuCharts Editor";
    };
    
    function editVariable (variableID) {
        var variableScopes = emuchartsManager.getVariableScopes();
        var theVariable = emuchartsManager.getVariable(variableID);
        var scopeOptions = [];
        variableScopes.forEach(function (option) {
            if (option === theVariable.scope) {
                scopeOptions.push({ value: option, selected: true});
            } else {
                scopeOptions.push({ value: option, selected: false});
            }
        });
        displayEditVariable.create({
            header: "Editing variable " + theVariable.name,
            textLabel: {
                newVariableName: "Variable name",
                newVariableType: "Variable type",
                newVariableValue: "Initial value",
                newVariableScope: "Variable scope"
            },
            placeholder: {
                newVariableName: theVariable.name,
                newVariableType: theVariable.type,
                newVariableValue: theVariable.value,
                newVariableScope: theVariable.scope
            },
            scopeOptions: scopeOptions,
            buttons: ["Cancel", "Ok"]
        }).on("ok", function (e, view) {
            var newVariableName = e.data.labels.get("newVariableName");
            var newVariableType = e.data.labels.get("newVariableType");
            var newVariableValue = e.data.labels.get("newVariableValue");
            var newVariableScope = variableScopes[e.data.options.get("newVariableScope")];
            if (newVariableName && newVariableName.value !== "" &&
                    newVariableType && newVariableType.value !== "" &&
                    newVariableValue && newVariableValue.value !== "") {
                emuchartsManager.rename_variable(
                    theVariable.id,
                    {   name: newVariableName,
                        type: newVariableType,
                        value: newVariableValue,
                        scope: newVariableScope   }
                );
                view.remove();
                contextTable.setContextVariables(emuchartsManager.getVariables());
            }
        }).on("cancel", function (e, view) {
            // just remove window
            view.remove();
        });
    }

    Emulink.prototype.createHtmlElements = function () {
        var _this = this;
        var content = require("text!plugins/emulink/forms/maincontent.handlebars");
        canvas = pvsioWebClient.createCollapsiblePanel({
            headerText: "EmuCharts Editor",
            showContent: true,
            owner: _this.getName()
        });
        canvas = canvas.html(content);
        if (document.getElementById("StateAttributes")) {
            contextTable = new ContextTable();
            contextTable.addListener("ContextTable_deleteVariable", function(event) {
                emuchartsManager.delete_variable(event.variable.id);
            });
            contextTable.addListener("ContextTable_editVariable", function(event) {
                editVariable(event.variable.id);
            });
        }
        
        // bootstrap buttons
        function openChart(callback) {
            var opt = {
                header: "Open EmuChart file...",
                extensions: ".emdl,.muz,.pim"
            };
            FileHandler.openLocalFileAsText(function (err, res) {
                if (res) {
                    if (res.name.lastIndexOf(".emdl") === res.name.length - 5) {
                        res.content = JSON.parse(res.content);
                        emuchartsManager.importEmucharts(res);
                    } else if (res.name.lastIndexOf(".muz") === res.name.length - 4) {
                        emuchartsManager.importPIMChart(res);
                    } else {
                        // Try parse as PIM
                        pimImporter.importPIM(res, emuchartsManager);
                    }
                    if (callback && typeof callback === "function") {
                        callback(err, res);
                    }
                } else {
                    console.log("Error while opening file (" + err + ")");
                }
            }, opt);
        }
        function importChart(callback) {
            var opt = {
                header: "Import Chart...",
                extensions: ".muz,.pim"
            };
            // MUZ
            FileHandler.openLocalFileAsText(function (err, res) {
                if (res) {
                    if (res.name.lastIndexOf(".muz") === res.name.length - 4) {
                        emuchartsManager.importPIMChart(res);
                    }
                    else {
                        pimImporter.importPIM(res, emuchartsManager);
                    }
                    if (callback && typeof callback === "function") {
                        callback(err, res);
                    }
                }
            }, opt);
        }

        d3.select("#btnNewEmuchart").on("click", function () {
            d3.select("#EmuchartLogo").classed("hidden", true);
            d3.select("#graphicalEditor").classed("hidden", false);
            emuchartsManager.newEmucharts("emucharts.pvs");
            // render emuchart
            emuchartsManager.render();
            // make svg visible and reset colors
            initToolbars();
            // set initial editor mode
            d3.select("#btn_toolbarBrowse").node().click();
            //set Variables Table
            contextTable.setContextVariables(emuchartsManager.getVariables());            
        });
        d3.select("#btnLoadEmuchart").on("click", function () {
            openChart(function f() {
                // make svg visible and reset colors
                initToolbars();
                // render emuchart
                emuchartsManager.render();
                // set initial editor mode
                d3.select("#btn_toolbarBrowse").node().click();
                //set Variables Table
                contextTable.setContextVariables(emuchartsManager.getVariables());                
            });
        });

        // toolbar
        d3.select("#btn_toolbarAddState").on("click", function () {
            initToolbars();
            this.style.background = "steelblue";
            emuchartsManager.set_editor_mode(MODE.ADD_STATE());
        });
        d3.select("#btn_toolbarAddTransition").on("click", function () {
            initToolbars();
            this.style.background = "steelblue";
            emuchartsManager.set_editor_mode(MODE.ADD_TRANSITION());
        });
        d3.select("#btn_toolbarRename").on("click", function () {
            initToolbars();
            this.style.background = "steelblue";
            emuchartsManager.set_editor_mode(MODE.RENAME());
        });
        d3.select("#btn_toolbarDelete").on("click", function () {
            initToolbars();
            this.style.background = "steelblue";
            emuchartsManager.set_editor_mode(MODE.DELETE());
        });
        d3.select("#btn_toolbarBrowse").on("click", function () {
            initToolbars();
            this.style.background = "green";
            emuchartsManager.set_editor_mode(MODE.BROWSE());
        });
        d3.select("#btn_toolbarZoomIn").on("click", function () {
            emuchartsManager.zoom_in();
        });
        d3.select("#btn_toolbarZoomOut").on("click", function () {
            emuchartsManager.zoom_out();
        });
        d3.select("#btn_toolbarZoomReset").on("click", function () {
            emuchartsManager.zoom_reset();
        });




        //-- Emuchart menu -----------------------------------------------------------
        d3.select("#menuEmuchart").on("mouseover", function () {
            document.getElementById("menuEmuchart").children[1].style.display = "block";
        });
        d3.select("#btn_menuNewChart").on("click", function () {
            document.getElementById("menuEmuchart").children[1].style.display = "none";
            var newChart = function () {
                d3.select("#EmuchartLogo").classed("hidden", true);
                d3.select("#graphicalEditor").classed("hidden", false);
                emuchartsManager.newEmucharts("emucharts.pvs");
                // set initial editor mode
                emuchartsManager.set_editor_mode(MODE.BROWSE());
                // render emuchart
                emuchartsManager.render();
            };
            if (!emuchartsManager.empty_chart()) {
                // we need to delete the current chart because we handle one chart at the moment
                QuestionForm.create({
                    header: "Warning: unsaved changes will be discarded.",
                    question: "Unsaved changes in the current chart will be discarded."
                                + "Would you like continue?",
                    buttons: ["Cancel", "Ok"]
                }).on("ok", function (e, view) {
                    emuchartsManager.delete_chart();
                    newChart();
                    initToolbars();
                    // set initial editor mode
                    d3.select("#btn_toolbarBrowse").node().click();
                    view.remove();
                }).on("cancel", function (e, view) {
                    view.remove();
                });
            }
        });
        d3.select("#btn_menuCloseChart").on("click", function () {
            document.getElementById("menuEmuchart").children[1].style.display = "none";
            if (!emuchartsManager.empty_chart()) {
                // we need to delete the current chart because we handle one chart at the moment
                QuestionForm.create({
                    header: "Warning: the current chart has unsaved changes.",
                    question: "The current chart has unsaved changes that will be lost. Confirm Close?",
                    buttons: ["Cancel", "Confirm close"]
                }).on("ok", function (e, view) {
                    emuchartsManager.delete_chart();
                    initToolbars();
                    // set initial editor mode
                    d3.select("#btn_toolbarBrowse").node().click();
                    view.remove();
                }).on("cancel", function (e, view) {
                    view.remove();
                });
            }
        });
        d3.select("#btn_menuOpenChart").on("click", function () {
            document.getElementById("menuEmuchart").children[1].style.display = "none";
            // we need to delete the current chart because we handle one chart at the moment
            if (!emuchartsManager.empty_chart()) {
                QuestionForm.create({
                    header: "Warning: unsaved changes will be discarded.",
                    question: "Unsaved changes in the current chart will be discarded."
                                + "Would you like continue?",
                    buttons: ["Cancel", "Ok"]
                }).on("ok", function (e, view) {
                    emuchartsManager.delete_chart();
                    document.getElementById("btnLoadEmuchart").click();
                    view.remove();
                }).on("cancel", function (e, view) {
                    view.remove();
                });
            } else {
                emuchartsManager.delete_chart();
                document.getElementById("btnLoadEmuchart").click();
            }
        });
        d3.select("#btn_menuImportChart").on("click", function () {
            document.getElementById("menuEmuchart").children[1].style.display = "none";
            // we need to delete the current chart because we handle one chart at the moment
            QuestionForm.create({
                header: "Warning: unsaved changes will be discarded.",
                question: "Unsaved changes in the current chart will be discarded."
                            + "Would you like continue?",
                buttons: ["Cancel", "Ok"]
            }).on("ok", function (e, view) {
                emuchartsManager.delete_chart();
                //document.getElementById("btnImportChart").click();
                view.remove();
                importChart(function f() {
                    // render emuchart
                    emuchartsManager.render();
                    // make svg visible and reset colors
                    initToolbars();
                    // set initial editor mode
                    d3.select("#btn_toolbarBrowse").node().click();
                });
            }).on("cancel", function (e, view) {
                view.remove();
            });
        });
        d3.select("#btn_menuQuitEmulink").on("click", function () {
            document.getElementById("menuEmuchart").children[1].style.display = "none";
            if (!emuchartsManager.empty_chart()) {
                // we need to delete the current chart because we handle one chart at the moment
                QuestionForm.create({
                    header: "Warning: the current chart has unsaved changes.",
                    question: "The current chart has unsaved changes that will be lost. Confirm quit?",
                    buttons: ["Cancel", "Quit Emulink"]
                }).on("ok", function (e, view) {
                    emuchartsManager.delete_chart();
                    initToolbars();
                    view.remove();
                    // FIXME: need a better way to deselect the checkbox
                    document.getElementById("plugin_Emulink").checked = false;
                    _this.unload();
                }).on("cancel", function (e, view) {
                    view.remove();
                });
            }
        });
        d3.select("#btn_menuSaveChart").on("click", function () {
            document.getElementById("menuEmuchart").children[1].style.display = "none";
            if (!emuchartsManager.empty_chart()) {
                var name = "emucharts_" + projectManager.project().name() + ".emdl";
                var emuchart = {
                    descriptor: {
                        file_type: "emdl",
                        version: "1.3",
                        description: "emucharts model",
                        chart_name: ("emucharts_" + projectManager.project().name())
                    },
                    chart: {
                        states: emuchartsManager.getStates(),
                        transitions: emuchartsManager.getTransitions(),
                        initial_transitions: emuchartsManager.getInitialTransitions(),
                        constants: emuchartsManager.getConstants(),
                        variables: emuchartsManager.getVariables()
                    }
                };
                // PIM.
                emuchart.chart.pmr = emuchartsManager.getPMR(null, true);
                emuchart.chart.isPIM = emuchartsManager.getIsPIM();

                var content = JSON.stringify(emuchart, null, " ");
                projectManager.project().addFile(name, content, { overWrite: true }).then(function (res) {
                    displayNotification("File " + name + " saved successfully!");
                }).catch(function (err) {
                    displayNotification("Error while saving file " +
                                          name + " (" + JSON.stringify(err) + ")");
                });
            }
        });
        d3.select("#btn_menuExportAsImage").on("click", function () {
            exportDiagram.toVectorialImage(emuchartsManager);
        });

        //-- States menu -----------------------------------------------------------
        d3.select("#menuStates").on("mouseover", function () {
            document.getElementById("menuStates").children[1].style.display = "block";
        });

        d3.select("#btn_menuNewState").on("click", function () {
            document.getElementById("menuStates").children[1].style.display = "none";
//            var label = emuchartsManager.getFreshStateName();
            displayAddState.create({
                header: "Please enter label for new state",
                textLabel: "New state",
                buttons: ["Cancel", "Create"]
            }).on("create", function (e, view) {
                var nodeLabel = e.data.labels.get("newLabel");
                emuchartsManager.add_state(nodeLabel);
                view.remove();
            }).on("cancel", function (e, view) {
                // just remove window
                view.remove();
            });
        });
        d3.select("#btn_menuRenameState").on("click", function () {
            document.getElementById("menuStates").children[1].style.display = "none";
            var states = emuchartsManager.getStates();
            var labels = [];
            states.forEach(function (state) {
                labels.push(state.name + "  (id: " + state.id + ")");
            });
            displaySelectState.create({
                header: "Editing states...",
                message: "Please select a state",
                transitions: labels,
                buttons: ["Cancel", "Select"]
            }).on("select", function (e, view) {
                if (states.length > 0) {
                    var v = e.data.options.get("selectedState");
                    var theState = states[v];
                    view.remove();
                    editState(theState);
                }
            }).on("cancel", function (e, view) {
                // just remove window
                view.remove();
                return;
            });
        });
        d3.select("#btn_menuDeleteState").on("click", function () {
            document.getElementById("menuStates").children[1].style.display = "none";
            var states = emuchartsManager.getStates();
            var labels = [];
            states.forEach(function (state) {
                labels.push(state.name + "  (id: " + state.id + ")");
            });
            displayDelete.create({
                header: "Please select state to be deleted...",
                textLabel: "State to be deleted",
                currentLabels: labels,
                buttons: ["Cancel", "Delete"]
            }).on("delete", function (e, view) {
                var s = e.data.options.get("currentLabel");
                var stateID = states[s].id;
                emuchartsManager.delete_state(stateID);
                view.remove();
            }).on("cancel", function (e, view) {
                // just remove rename window
                view.remove();
            });
        });

        //-- Transitions menu -----------------------------------------------------------
        d3.select("#menuTransitions").on("mouseover", function () {
            document.getElementById("menuTransitions").children[1].style.display = "block";
        });
        d3.select("#btn_menuNewTransition").on("click", function () {
            document.getElementById("menuTransitions").children[1].style.display = "none";
//            var newTransitionName = emuchartsManager.getFreshTransitionName();
            var states = emuchartsManager.getStates();
            var labels = [];
            states.forEach(function (state) {
                labels.push(state.name + "  (id: " + state.id + ")");
            });
            displayAddTransition.create({
                header: "Please enter label for new transition",
                textLabel: "New transition",
                sourceNodes: labels,
                targetNodes: labels,
                buttons: ["Cancel", "Create"]
            }).on("create", function (e, view) {
                var transitionLabel = e.data.labels.get("newLabel");
                if (transitionLabel && transitionLabel.value !== "") {
                    var sourceNode = e.data.options.get("sourceNode");
                    var sourceNodeID = states[sourceNode].id;
                    var targetNode = e.data.options.get("targetNode");
                    var targetNodeID = states[targetNode].id;
                    emuchartsManager.add_transition(transitionLabel, sourceNodeID, targetNodeID);
                    view.remove();
                }
            }).on("cancel", function (e, view) {
                // just remove window
                view.remove();
            });
        });
        d3.select("#btn_menuRenameTransition").on("click", function () {
            document.getElementById("menuTransitions").children[1].style.display = "none";
            var transitions = emuchartsManager.getTransitions();
            var nTransitions = transitions.length;
            var initialTransitions = emuchartsManager.getInitialTransitions();
            initialTransitions.forEach(function (it) {
                transitions.push(it);
            });
            var labels = [];
            transitions.forEach(function (transition) {
                if (transition.source) {
                    labels.push(transition.name + "  ("
                                + transition.source.name + "->"
                                + transition.target.name + ")");
                } else {
                    labels.push(transition.name + "  ("
                                + "INIT" + "->"
                                + transition.target.name + ")");
                }
            });
            displaySelectTransition.create({
                header: "Editing transitions...",
                message: "Please select a transition",
                transitions: labels,
                buttons: ["Cancel", "Select"]
            }).on("select", function (e, view) {
                if (transitions.length > 0) {
                    var v = e.data.options.get("selectedTransition");
                    var theTransition = transitions[v];
                    view.remove();
                    if (v < nTransitions) {
                        editTransition(theTransition);
                    } else {
                        editInitialTransition(theTransition);
                    }
                }
            }).on("cancel", function (e, view) {
                // just remove window
                view.remove();
                return;
            });
        });
        d3.select("#btn_menuDeleteTransition").on("click", function () {
            document.getElementById("menuTransitions").children[1].style.display = "none";
            var transitions = emuchartsManager.getTransitions();
            var initialTransitions = emuchartsManager.getInitialTransitions();
            initialTransitions.forEach(function (it) {
                transitions.push(it);
            });
            var labels = [];
            transitions.forEach(function (transition) {
                if (transition.source) {
                    labels.push(transition.name + "  ("
                                + transition.source.name + "->"
                                + transition.target.name + ")");
                } else {
                    labels.push(transition.name + "  ("
                                + "INIT" + "->"
                                + transition.target.name + ")");
                }
            });
            displayDelete.create({
                header: "Please select transition to be deleted...",
                textLabel: "Transition to be deleted",
                currentLabels: labels,
                buttons: ["Cancel", "Delete"]
            }).on("delete", function (e, view) {
                var t = e.data.options.get("currentLabel");
                var transitionID = transitions[t].id;
                emuchartsManager.delete_transition(transitionID);
                emuchartsManager.delete_initial_transition(transitionID);
                view.remove();
            }).on("cancel", function (e, view) {
                // just remove rename window
                view.remove();
            });
        });

        //-- Context menu -----------------------------------------------------------
        d3.select("#menuContext").on("mouseover", function () {
            document.getElementById("menuContext").children[1].style.display = "block";
        });
        d3.select("#btn_menuNewVariable").on("click", function () {
            document.getElementById("menuContext").children[1].style.display = "none";
            var scopeOptions = emuchartsManager.getVariableScopes();
            displayAddVariable.create({
                header: "Please enter new state variable...",
                textLabel: {
                    newVariableName: "Variable name",
                    newVariableType: "Variable type",
                    newVariableValue: "Initial value",
                    newVariableScope: "Variable scope"
                },
                placeholder: {
                    newVariableName: "Name, e.g., display",
                    newVariableType: "Type, e.g., real",
                    newVariableValue: "Value, e.g., 0"
                },
                scopeOptions: scopeOptions,
                buttons: ["Cancel", "Create variable"]
            }).on("create_variable", function (e, view) {
                console.log("add variable");
                var newVariableName = e.data.labels.get("newVariableName");
                var newVariableType = e.data.labels.get("newVariableType");
                var newVariableValue = e.data.labels.get("newVariableValue");
                var newVariableScope = scopeOptions[e.data.options.get("newVariableScope")];
                if (newVariableName && newVariableName.value !== "" &&
                        newVariableType && newVariableType.value !== "" &&
                        newVariableValue && newVariableValue.value !== "") {
                    emuchartsManager.add_variable({
                        name: newVariableName,
                        type: newVariableType,
                        value: newVariableValue,
                        scope: newVariableScope
                    });
                    view.remove();
                }
            }).on("cancel", function (e, view) {
                // just remove window
                view.remove();
            });
        });  
        d3.select("#btn_menuEditVariable").on("click", function () {
            document.getElementById("menuContext").children[1].style.display = "none";
            // step 1: ask to select the variable that needs to be edited
            var stateVariables = emuchartsManager.getVariables();
            var labels = [];
            var variables = [];
            stateVariables.forEach(function (variable) {
                labels.push(variable.name + ": " + variable.type + " (" + variable.scope + ")");
                variables.push(variable);
            });
            displaySelectVariable.create({
                header: "Edit state variable",
                message: "Please select a state variable",
                variables: labels,
                buttons: ["Cancel", "Select"]
            }).on("select", function (e, view) {
                if (variables.length > 0) {
                    var v = e.data.options.get("selectedVariable");
                    var theVariable = variables[v];
                    view.remove();
                    editVariable(theVariable.id);
                }
            }).on("cancel", function (e, view) {
                // just remove window
                view.remove();
                return;
            });
        });

        d3.select("#btn_menuDeleteVariable").on("click", function () {
            document.getElementById("menuContext").children[1].style.display = "none";
            // step 1: ask to select the variable that needs to be edited
            var stateVariables = emuchartsManager.getVariables();
            var labels = [];
            var variables = [];
            stateVariables.forEach(function (variable) {
                labels.push(variable.name + ": " + variable.type + " (" + variable.scope + ")");
                variables.push(variable);
            });
            displaySelectVariable.create({
                header: "Delete state variable",
                message: "Please select a state variable",
                variables: labels,
                buttons: ["Cancel", "Delete Variable"]
            }).on("delete_variable", function (e, view) {
                if (variables.length > 0) {
                    var v = e.data.options.get("selectedVariable");
                    var theVariable = variables[v];
                    view.remove();
                    emuchartsManager.delete_variable(theVariable.id);
                    contextTable.setContextVariables(emuchartsManager.getVariables());
                }
            }).on("cancel", function (e, view) {
                // just remove window
                view.remove();
                return;
            });
        });

        d3.select("#btn_menuNewConstant").on("click", function () {
            document.getElementById("menuContext").children[1].style.display = "none";
            displayAddConstant.create({
                header: "Please enter new constant...",
                textLabel: {
                    newConstantName: "Constant name",
                    newConstantType: "Constant type",
                    newConstantValue: "Constant value"
                },
                placeholder: {
                    newConstantName: "Name, e.g., maxRate",
                    newConstantType: "Type, e.g., real",
                    newConstantValue: "Value, e.g., 1200"
                },
                buttons: ["Cancel", "Create constant"]
            }).on("create_constant", function (e, view) {
                var newConstantName = e.data.labels.get("newConstantName");
                var newConstantType = e.data.labels.get("newConstantType");
                var newConstantValue = e.data.labels.get("newConstantValue");
                if (newConstantName && newConstantName.value !== ""
                        && newConstantType && newConstantType.value !== "") {
                    emuchartsManager.add_constant({
                        name: newConstantName,
                        type: newConstantType,
                        value: newConstantValue //value can be left unspecified (uninterpreted constant)
                    });
                    view.remove();
                }
            }).on("cancel", function (e, view) {
                // just remove window
                view.remove();
            });
        });

        d3.select("#btn_menuEditConstant").on("click", function () {
            var editConstant = function (theConstant) {
                displayEditConstant.create({
                    header: "Editing constant " + theConstant.name,
                    textLabel: {
                        newConstantName: "Constant name",
                        newConstantType: "Constant type",
                        newConstantValue: "Constant value"
                    },
                    placeholder: {
                        newConstantName: theConstant.name,
                        newConstantType: theConstant.type,
                        newConstantValue: theConstant.value
                    },
                    buttons: ["Cancel", "Ok"]
                }).on("ok", function (e, view) {
                    var newConstantName = e.data.labels.get("newConstantName");
                    var newConstantType = e.data.labels.get("newConstantType");
                    var newConstantValue = e.data.labels.get("newConstantValue");
                    if (newConstantName && newConstantName.value !== ""
                            && newConstantType && newConstantType.value !== "") {
                        emuchartsManager.rename_constant(
                            theConstant.id,
                            {   name: newConstantName,
                                type: newConstantType,
                                value: newConstantValue   }
                        );
                        view.remove();
                    }
                }).on("cancel", function (e, view) {
                    // just remove window
                    view.remove();
                });
            };

            document.getElementById("menuContext").children[1].style.display = "none";
            // step 1: ask to select the variable that needs to be edited
            var constants = emuchartsManager.getConstants();
            var labels = [];
            constants.forEach(function (constant) {
                var l = constant.name + ": " + constant.type;
                if (constant.value) {
                    l += " = " + constant.value;
                }
                labels.push(l);
                constants.push(constant);
            });
            displaySelectConstant.create({
                header: "Edit constant",
                message: "Please select a constant",
                constants: labels,
                buttons: ["Cancel", "Select"]
            }).on("select", function (e, view) {
                if (constants.length > 0) {
                    var c = e.data.options.get("selectedConstant");
                    var theConstant = constants[c];
                    view.remove();
                    editConstant(theConstant);
                }
            }).on("cancel", function (e, view) {
                // just remove window
                view.remove();
                return;
            });
        });

        d3.select("#btn_menuDeleteConstant").on("click", function () {
            document.getElementById("menuContext").children[1].style.display = "none";
            // step 1: ask to select the variable that needs to be edited
            var constants = emuchartsManager.getConstants();
            var labels = [];
            constants.forEach(function (constant) {
                var l = constant.name + ": " + constant.type;
                if (constant.value) {
                    l += " = " + constant.value;
                }
                labels.push(l);
                constants.push(constant);
            });
            displaySelectConstant.create({
                header: "Delete constant",
                message: "Please select a constant",
                constants: labels,
                buttons: ["Cancel", "Delete Constant"]
            }).on("delete_constant", function (e, view) {
                if (constants.length > 0) {
                    var c = e.data.options.get("selectedConstant");
                    var theConstant = constants[c];
                    view.remove();
                    emuchartsManager.delete_constant(theConstant.id);
                }
            }).on("cancel", function (e, view) {
                // just remove window
                view.remove();
                return;
            });
        });

        //-- Code generators menu -----------------------------------------------------------
        d3.select("#menuCodeGenenerators").on("mouseover", function () {
            document.getElementById("menuCodeGenenerators").children[1].style.display = "block";
        });
        d3.select("#btn_menuPVSPrinter").on("click", function () {
            var emucharts = {
                name: ("emucharts_" + projectManager.project().name().replace(/-/g, "_") + "_th"),
                author: {
                    name: "Paolo Masci",
                    affiliation: "Queen Mary University of London, United Kingdom",
                    contact: "http://www.eecs.qmul.ac.uk/~masci/"
                },
                importings: [],
                constants: emuchartsManager.getConstants(),
                variables: emuchartsManager.getVariables(),
                states: emuchartsManager.getStates(),
                transitions: emuchartsManager.getTransitions(),
                initial_transitions: emuchartsManager.getInitialTransitions()
            };
            var model = emuchartsPVSPrinter.print(emucharts);
            if (model.err) {
                console.log(model.err);
                return;
            }
            if (model.res) {
                var name = emucharts.name + ".pvs";
                var content = model.res;
                return projectManager.project().addFile(name, content, { overWrite: true });
            } else {
                console.log("Warning, PVS model is undefined.");
            }
        });
        d3.select("#btn_menuPIMPrinter").on("click", function () {
            var emucharts = {
                name: ("emucharts_" + projectManager.project().name() + "_PIM"),
                author: {
                    name: "<author name>",
                    affiliation: "<affiliation>",
                    contact: "<contact>"
                },
                importings: [],
                constants: emuchartsManager.getConstants(),
                variables: emuchartsManager.getVariables(),
                states: emuchartsManager.getStates(),
                transitions: emuchartsManager.getTransitions(),
                initial_transitions: emuchartsManager.getInitialTransitions()
            };
            var model = emuchartsPIMPrinter.print(emucharts);
            console.log(model);
            if (model.err) {
                console.log(model.err);
                return;
            }
            if (model.res) {
                var name = emucharts.name + ".tex";
                var content = model.res;
                return projectManager.project().addFile(name, content, { overWrite: true });
            } else {
                console.log("Warning, PIM model is undefined.");
            }
        });
        d3.select("#btn_menuCppPrinter").on("click", function () {
            var emucharts = {
                name: ("emucharts_" + projectManager.project().name()),
                author: {
                    name: "<author name>",
                    affiliation: "<affiliation>",
                    contact: "<contact>"
                },
                importings: [],
                constants: emuchartsManager.getConstants(),
                variables: emuchartsManager.getVariables(),
                states: emuchartsManager.getStates(),
                transitions: emuchartsManager.getTransitions(),
                initial_transitions: emuchartsManager.getInitialTransitions()
            };
            var model = emuchartsPIMPrinter.print(emucharts);
            console.log(model);
            if (model.err) {
                console.log(model.err);
                return;
            }
            if (model.res) {
                var name = emucharts.name + ".cpp";
                var content = model.res;
                return projectManager.project().addFile(name, content, { overWrite: true });
            } else {
                console.log("Warning, C++ code is undefined.");
            }
        });
        d3.select("#btn_menuMALPrinter").on("click", function () {
            var emucharts = {
                name: ("emucharts_" + projectManager.project().name() + "_MAL"),
                author: {
                    name: "<author name>",
                    affiliation: "<affiliation>",
                    contact: "<contact>"
                },
                importings: [],
                constants: emuchartsManager.getConstants(),
                variables: emuchartsManager.getVariables(),
                states: emuchartsManager.getStates(),
                transitions: emuchartsManager.getTransitions(),
                initial_transitions: emuchartsManager.getInitialTransitions()
            };
            var model = emuchartsMALPrinter.print(emucharts);
            console.log(model);
            if (model.err) {
                console.log(model.err);
                return;
            }
            if (model.res) {
                var name = emucharts.name + ".i";
                var content = model.res;
                return projectManager.project().addFile(name, content, { overWrite: true });
            } else {
                console.log("Warning, MAL model is undefined.");
            }
        });
        d3.select("#btn_menuVDMPrinter").on("click", function () {
            var emucharts = {
                name: ("emucharts_" + projectManager.project().name() + "_VDM"),
                author: {
                    name: "<author name>",
                    affiliation: "<affiliation>",
                    contact: "<contact>"
                },
                importings: [],
                constants: emuchartsManager.getConstants(),
                variables: emuchartsManager.getVariables(),
                states: emuchartsManager.getStates(),
                transitions: emuchartsManager.getTransitions(),
                initial_transitions: emuchartsManager.getInitialTransitions()
            };
            var model = emuchartsVDMPrinter.print(emucharts);
            console.log(model);
            if (model.err) {
                console.log(model.err);
                return;
            }
            if (model.res) {
                var name = emucharts.name + ".vdmsl";
                var content = model.res;
                return projectManager.project().addFile(name, content, { overWrite: true });
            } else {
                console.log("Warning, VDM model is undefined.");
            }
        });

        d3.select("#btn_menuJavaScriptPrinter").on("click", function () {
            var emucharts = {
                name: ("emucharts_" + projectManager.project().name() + "_JS"),
                author: {
                    name: "<author name>",
                    affiliation: "<affiliation>",
                    contact: "<contact>"
                },
                importings: [],
                constants: emuchartsManager.getConstants(),
                variables: emuchartsManager.getVariables(),
                states: emuchartsManager.getStates(),
                transitions: emuchartsManager.getTransitions(),
                initial_transitions: emuchartsManager.getInitialTransitions()
            };
            var model = emuchartsJSPrinter.print(emucharts);
            console.log(model);
            if (model.err) {
                console.log(model.err);
                return;
            }
            if (model.res) {
                var name = emucharts.name + ".js";
                var content = model.res;
                return projectManager.project().addFile(name, content, { overWrite: true });
            } else {
                console.log("Warning, JavaScript code is undefined.");
            }
        });

        d3.select("#btn_menuAdaPrinter").on("click", function () {
            var emucharts = {
                name: ("emucharts_" + projectManager.project().name() + "_ADA"),
                author: {
                    name: "<author name>",
                    affiliation: "<affiliation>",
                    contact: "<contact>"
                },
                importings: [],
                constants: emuchartsManager.getConstants(),
                variables: emuchartsManager.getVariables(),
                states: emuchartsManager.getStates(),
                transitions: emuchartsManager.getTransitions(),
                initial_transitions: emuchartsManager.getInitialTransitions()
            };
            var model = emuchartsAdaPrinter.print(emucharts);
            console.log(model);
            if (model.err) {
                console.log(model.err);
                return;
            }
            if (model.spec && model.body) {
                var overWrite = {overWrite: true};
                projectManager.project().addFile(emucharts.name + ".adb", model.body, overWrite);
                projectManager.project().addFile(emucharts.name + ".ads", model.spec, overWrite);
            } else {
                console.log("Warning, Ada code is undefined.");
            }
        });
        d3.select("#btn_menuBlessPrinter").on("click", function () {
            var emucharts = {
                name: ("emucharts_" + projectManager.project().name() + "_Bless"),
                author: {
                    name: "<author name>",
                    affiliation: "<affiliation>",
                    contact: "<contact>"
                },
                importings: [],
                constants: emuchartsManager.getConstants(),
                variables: {
                    input: emuchartsManager.getInputVariables(),
                    output: emuchartsManager.getOutputVariables(),
                    local: emuchartsManager.getLocalVariables()
                },
                states: emuchartsManager.getStates(),
                transitions: emuchartsManager.getTransitions(),
                initial_transitions: emuchartsManager.getInitialTransitions()
            };
            var model = emuchartsBlessPrinter.print(emucharts);
            console.log(model);
            if (model.err) {
                console.log(model.err);
                return;
            }
            if (model.thread) {
                var overWrite = {overWrite: true};
                projectManager.project().addFile(emucharts.name + ".aadl", model.thread, overWrite);
            } else {
                console.log("Warning, Bless model is undefined.");
            }
        });        
        d3.select("#btn_menuMisraCPrinter").on("click", function () {
            var emucharts = {
                name: ("emucharts_" + projectManager.project().name() + "_MisraC"),
                author: {
                    name: "<author name>",
                    affiliation: "<affiliation>",
                    contact: "<contact>"
                },
                importings: [],
                constants: emuchartsManager.getConstants(),
                variables: {
                    input: emuchartsManager.getInputVariables(),
                    output: emuchartsManager.getOutputVariables(),
                    local: emuchartsManager.getLocalVariables()
                },
                states: emuchartsManager.getStates(),
                transitions: emuchartsManager.getTransitions(),
                initial_transitions: emuchartsManager.getInitialTransitions()
            };
            var model = emuchartsMisraCPrinter.print(emucharts);
            console.log(model);
            if (model.err) {
                console.log(model.err);
                return;
            }
            if (model.thread && model.header) {
                var overWrite = {overWrite: true};
                projectManager.project().addFile(emucharts.name + ".c", model.thread, overWrite);
                projectManager.project().addFile(emucharts.name + ".h", model.header, overWrite);
            } else {
                console.log("Warning, MisraC code is undefined.");
            }
        }); 
        //-- Zoom menu -----------------------------------------------------------
        d3.select("#menuZoom").on("mouseover", function () {
            document.getElementById("menuZoom").children[1].style.display = "block";
        });
        d3.select("#btn_menuZoomIn").on("click", function () {
            emuchartsManager.zoom_in();
            document.getElementById("menuZoom").children[1].style.display = "none";
        });
        d3.select("#btn_menuZoomOut").on("click", function () {
            emuchartsManager.zoom_out();
            document.getElementById("menuZoom").children[1].style.display = "none";
        });
        d3.select("#btn_menuZoomReset").on("click", function () {
            emuchartsManager.zoom_reset();
            document.getElementById("menuZoom").children[1].style.display = "none";
        });

        //--node filter handler
        d3.select("input#filter").on("keyup", function () {
            var editor = emuchartsManager.getSelectedEditor();
            if (editor) {
                editor._nodeFilter = d3.select("input#filter").property("value");
                emuchartsManager.render();
            }
        });

        //-- PIM -----------------------------------------------------------------
        d3.select("#btn_toPIM").on("click", function () {
            if (emuchartsManager.getIsPIM()) {
                console.log("Warning, current emuchart is already a PIM.");
                return;
            }
            if (emuchartsManager.toPIM(true)) {
                console.log("Success, converted emuchart to a PIM.");
            }
            else {
                console.log("Warning, unable to convert emuchart to a PIM.");
            }
        });
        d3.select("#btn_fromPIM").on("click", function () {
            if (!emuchartsManager.getIsPIM()) {
                console.log("Warning, current emuchart is not a PIM.");
                return;
            }
            if (emuchartsManager.toPIM(false)) {
                console.log("Success, converted emuchart from a PIM.");
            }
            else {
                console.log("Warning, unable to convert emuchart from a PIM.");
            }
        });
        d3.select("#btn_menuTestGenerator").on("click", function () {
            if (!emuchartsManager.getIsPIM()) {
                console.log("Warning, current emuchart is not a PIM.");
                return;
            }
            var initTrans = emuchartsManager.getInitialTransitions();
            var emuchart = {
                name: ("emucharts_" + projectManager.project().name()),
                author: {
                    name: "<author name>",
                    affiliation: "<affiliation>",
                    contact: "<contact>"
                },
                //constants: emuchartsManager.getConstants(),
                //variables: emuchartsManager.getVariables(),
                states: emuchartsManager.getStates(),
                transitions: emuchartsManager.getTransitions(),
                initial_transitions: initTrans,
                pm: {
                    name: projectManager.project().name(),
                    widgets: [],
                    components: emuchartsManager.getStates(),
                    pmr: []
                },
                start_state: initTrans ? initTrans[0].target.name : "",
                final_states: [],
                isPIM: emuchartsManager.getIsPIM()
            };

            var tests = pimTestGenerator.print(emuchart.name, { pims: [ emuchart ], pms: [] });
            if (tests.err) {
                console.log(tests.err);
                return;
            }
            if (tests.res) {
                var name = tests.file_name;
                var content = tests.res;
                return projectManager.project().addFile(name, content, { overWrite: true });
            } else {
                console.log("Warning, TestGenerator model is undefined.");
            }
        });
        d3.select("#btn_menuTestGeneratorFromFile").on("click", function () {
            var models;
            // Generate tests from importing a file
            fs.openLocalFileAsText(function (err, res) {
                if (res) {
                    // Try parse as PIM
                    models = pimImporter.importPIM(res);
                    if (models.err) {
                        console.log(models.err);
                        return;
                    }
                    // Remove file extension
                    var name = res.name.substr(0, res.name.lastIndexOf('.'));
                    var tests = pimTestGenerator.print(name, models.models);
                    if (tests.err) {
                        console.log(tests.err);
                        return;
                    }

                    if (tests.res) {
                        var testsName = tests.file_name;
                        var content = tests.res;
                        return projectManager.project().addFile(testsName, content, { overWrite: true });

                    } else {
                        console.log("Warning, TestGenerator model is undefined.");
                    }

                } else {
                    console.log("Error while opening file (" + err + ")");
                }

            }, { header: "Open PIM file..." });
        });
	};


    Emulink.prototype.getDependencies = function () {
        return [];
    };

    function onProjectChanged(event) {
        // try to open the default emuchart file associated with the project
        var defaultEmuchartFilePath = event.current + "/" + "emucharts_" + event.current + ".emdl";
        fs.readFile(defaultEmuchartFilePath).then(function (res) {
            res.content = JSON.parse(res.content);
            emuchartsManager.importEmucharts(res);
            // make svg visible and reset colors
            initToolbars();
            // render emuchart
            emuchartsManager.render();
            // set initial editor mode
            d3.select("#btn_toolbarBrowse").node().click();
            //set Variables Table
            contextTable.setContextVariables(emuchartsManager.getVariables());            
        }).catch(function (err) {
            // if the default emuchart file is not in the project, then just clear the current diagram
            d3.select("#btnNewEmuchart").node().click();
        });
    }

    Emulink.prototype.initialise = function () {
//        //enable the plugin -- this should also enable any dependencies defined in getDependencies method
//        var prototypeBuilder = PrototypeBuilder.getInstance();
        // create local references to PVS editor, websocket client, and project manager
        editor = ModelEditor.getInstance().getEditor();
        ws = pvsioWebClient.getWebSocket();
        projectManager = ProjectManager.getInstance();
        // listen to ProjectChanged events so that we can update the editor when a new project is opened
        projectManager.addListener("ProjectChanged", onProjectChanged);
        // create user interface elements
        this.createHtmlElements();
        // try to load default emuchart for the current project
        onProjectChanged({current: projectManager.project().name()});
        return Promise.resolve(true);
    };

    Emulink.prototype.unload = function () {
        PVSioWebClient.getInstance().removeCollapsiblePanel(canvas);
        canvas = null;
    };

    module.exports = {
        getInstance: function () {
            if (!instance) {
                instance = new Emulink();
            }
            return instance;
        }
    };
});<|MERGE_RESOLUTION|>--- conflicted
+++ resolved
@@ -65,15 +65,13 @@
     var emuchartsJSPrinter;
     var emuchartsAdaPrinter;
     var emuchartsBlessPrinter;
-<<<<<<< HEAD
     var emuchartsMisraCPrinter;
-=======
+
     var pimImporter;
     var pimTestGenerator;
     var pimEmulink;
     var contextTable;
     var exportDiagram;
->>>>>>> f0883888
 
     var options = { autoinit: true };
 
