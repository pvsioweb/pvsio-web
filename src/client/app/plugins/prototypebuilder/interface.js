/**
 * Binds user interface elements to events
 * @author Patrick Oladimeji
 * @date 11/15/13 16:29:55 PM
 */
/*jslint vars: true, plusplus: true, devel: true, nomen: true, indent: 4, maxerr: 50 */
/*global define, d3, $, Backbone, Handlebars, Promise, layoutjs */
define(function (require, exports, module) {
	"use strict";
	var WSManager = require("websockets/pvs/WSManager"),
        Emulink = require("plugins/emulink/Emulink"),
		SafetyTest = require("plugins/safetyTest/SafetyTest"),
        GraphBuilder = require("plugins/graphbuilder/GraphBuilder"),
        PrototypeBuilder = require("plugins/prototypebuilder/PrototypeBuilder"),
		Logger	= require("util/Logger"),
        Recorder = require("util/ActionRecorder"),
        SaveProjectChanges = require("project/forms/SaveProjectChanges"),
        Prompt  = require("pvsioweb/forms/displayPrompt"),
        Notification = require("pvsioweb/forms/displayNotification"),
        ProjectFile = require("project/ProjectFile"),
        fs = require("util/fileHandler"),
        PluginManager = require("plugins/PluginManager"),
		WidgetsListView =require("pvsioweb/forms/WidgetsListView");
	
    var template = require("text!pvsioweb/forms/maincontent.handlebars");
    
	/**
	 * Switches the prototoyping layer to the builder layer
     * @private
	 */
    function switchToBuilderView() {
        d3.select(".image-map-layer").style("opacity", 1).style("z-index", 190);
        d3.selectAll("#controlsContainer button, div.display").classed("selected", false);
		d3.select("#controlsContainer .active").classed("active", false);
        d3.select("#btnBuilderView").classed('active', true);
        d3.selectAll("div.display,#controlsContainer button").classed("builder", true);
        d3.selectAll("div.display,#controlsContainer button").classed("simulator", false);
        d3.selectAll("#record").style("display", "none");
    }
	/** Switches the prototyping layer to the simulator/testing layer 
        @private
    */
    function switchToSimulatorView() {
        d3.select(".image-map-layer").style("opacity", 0.1).style("z-index", -2);
        d3.selectAll("#controlsContainer button, div.display").classed("selected", false);
		d3.select("#controlsContainer .active").classed("active", false);
        d3.select("#btnSimulatorView").classed('active', true);
        d3.select("#btnSimulatorView").classed('selected', true);
        d3.selectAll("div.display,#controlsContainer button").classed("simulator", true);
        d3.selectAll("div.display,#controlsContainer button").classed("builder", false);
        d3.selectAll("#record").style("display", "block");
    }
    
	///FIXME need to distinguish between process started and process restarted
    function pvsProcessReady(err) {
        var pvsioStatus = d3.select("#lblPVSioStatus");
        pvsioStatus.select("span").remove();
        if (!err) {
            var msg = "PVSio process ready!";
            Logger.log(msg);
            pvsioStatus.append("span").attr("class", "glyphicon glyphicon-ok");
        } else {
            Logger.log(err);
            pvsioStatus.append("span").attr("class", "glyphicon glyphicon-warning-sign");
        }
    }

    function updateEditorToolbarButtons(pvsFile, currentProject) {
		//update status of the set main file button based on the selected file
		if (pvsFile) {
			if (currentProject.mainPVSFile() && currentProject.mainPVSFile().name() === pvsFile.name()) {
				d3.select("#btnSetMainFile").attr("disabled", true);
			} else {
				d3.select("#btnSetMainFile").attr("disabled", null);
			}

			//update status of file save button based on the selected file
			if (pvsFile.dirty()) {
				d3.select("#btnSaveFile").attr("disabled", null);
                d3.select("#btnSaveAll").attr("disabled", null);
			} else {
				d3.select("#btnSaveFile").attr("disabled", true);
                d3.select("#btnSaveAll").attr("disabled", true);
			}
		}
	}
    
	function bindListeners(projectManager) {
        var actions, recStartState, recStartTime, scriptName;
        //add event listener for restarting the pvsio web server whenever the project changes
        projectManager.addListener("ProjectChanged", function (event) {
            var pvsioStatus = d3.select("#lblPVSioStatus");
            pvsioStatus.select("span").remove();
            
            var project = event.current;
            var ws = WSManager.getWebSocket();
            ws.lastState("init(0)");
            if (project.mainPVSFile()) {
                ws.startPVSProcess({fileName: project.mainPVSFile().name(), projectName: project.name()}, function (err) {
					pvsProcessReady(err);
					//make projectManager bubble the process ready event
					projectManager.fire({type: "PVSProcessReady", err: err});
<<<<<<< HEAD
=======
					WidgetsListView.create();
>>>>>>> 1d22ba52
				});
            } else {
                //close pvsio process for previous project
                ws.closePVSProcess(function (err) {
                    if (!err) {
                        pvsioStatus.append("span").attr("class", "glyphicon glyphicon-warning-sign");
                    }
                });
            }
            project.addListener("DirtyFlagChanged", function (event) {
                d3.select("#btnSaveFile").attr("disabled", null);
                d3.select("#btnSaveAll").attr("disabled", null);
            });
            switchToBuilderView();
			
        }).addListener("SelectedFileChanged", function (event) {
            var p = projectManager.project(), file = p.getProjectFile(event.selectedItem.path);
            updateEditorToolbarButtons(file, p);
        });
        
		d3.select("#header #txtProjectName").html("");
	
		/**
		 * Add event listener for toggling the prototyping layer and the interaction layer
		 */
		d3.select("#btnBuilderView").classed("selected", true).on("click", function () {
			switchToBuilderView();
		});
	
		d3.select("#btnSimulatorView").on("click", function () {
			switchToSimulatorView();
		});
	
        d3.select("#record").on("click", function () {
            var label = d3.select(this).html().trim(), script;
            if (label === "Record") {
                d3.select(this).html(" Stop Recording").classed("recording", true);
                Recorder.startRecording();
                recStartState = WSManager.getWebSocket().lastState();
                recStartTime = new Date().getTime();
                scriptName = "Script_" + recStartTime;
            } else {
                d3.select(this).html(" Record").classed("recording", false);
                actions = Recorder.stopRecording();
                //do something with actions
                Logger.log(actions);
                //ask user to give name to script
                Prompt.create({header: "Would you like to save this script?",
                               message: "Please enter a name for your script",
                               buttons: ["Delete", "Save"]})
                    .on("save", function (e, view) {
                        scriptName = e.data.prompt.trim() || scriptName;
                        view.remove();
                        script = {name: scriptName, actions: actions, startState: recStartState};
                        //add the script to the project
                        projectManager.project().addScript(script);
                    }).on("delete", function (e, view) {
                        view.remove();
                    });
            }
        });
        
		d3.select("#btnSaveProject").on("click", function () {
			projectManager.saveProject();
		});
	
		d3.select("#openProject").on("click", function () {
            function _doOpenProject() {
                projectManager.selectProject(function (err, projectName) {
                    if (!err) {
                        projectManager.openProject(projectName, function (project) {
                            var notification = "Project " + project.name() + " opened successfully!";
                            d3.select("#project-notification-area").insert("p", "p").html(notification);
                            Logger.log(notification);
                        });
                    }
                });
            }
            
            var currentProject = projectManager.project();
            if (currentProject && currentProject._dirty()) {
                //show save project dialog for the current project
                SaveProjectChanges.create(currentProject)
                    .on("yes", function (e, view) {
                        view.remove();
                        projectManager.saveProject(currentProject, _doOpenProject);
                    }).on("no", function (e, view) {
                        view.remove();
                        _doOpenProject();
                    });
            } else {
                _doOpenProject();
            }
		});
	
		d3.select("#newProject").on("click", function () {
			projectManager.newProject(function () {
                Logger.log("new project created!");
            });
		});
        
        function reloadPVSio() {
            //compilation is emulated by restarting the pvsioweb process on the server
            var project = projectManager.project(), ws = WSManager.getWebSocket();
            if (project && project.mainPVSFile()) {
                ws.lastState("init(0)");
                ws.startPVSProcess({fileName: project.mainPVSFile().name(), projectName: project.name()},
                              pvsProcessReady);
            }
        }
        //handle typecheck event
		//this function should be edited to only act on the selected file when multiple files are in use
		d3.select("#btnTypeCheck").on("click", function () {
            function typecheck(pvsFile) {
                var btn = d3.select("#btnTypeCheck").html("Typechecking ...").attr("disabled", true);
                var ws = WSManager.getWebSocket();
                ws.send({type: "typeCheck", filePath: pvsFile.name()},
                     function (err, res) {
                        btn.html("Typecheck").attr("disabled", null);
                        var msg = res.stdout;
                        if (!err) {
                            reloadPVSio();
                            var project = projectManager.project();
                            var notification = "Project " + project.name() + " compiled successfully!";
                            d3.select("#editor-notification-area").insert("p", "p").html(notification);
                            msg = msg.substring(msg.indexOf("Proof summary"), msg.length);
                            Notification.create({
                                header: "Typecheck result",
                                notification: msg.split("\n")
                            }).on("ok", function (e, view) { view.remove(); });
                        } else {
                            msg = msg.substring(msg.indexOf("Writing output to file"), msg.length);
                            Notification.create({
                                header: "Typecheck error, please check the PVS output file for details.",
                                notification: msg.split("\n")
                            }).on("ok", function (e, view) { view.remove(); });
                        }
                    });
            }
            
			var pvsFile = projectManager.getSelectedFile();
			if (!pvsFile || pvsFile.dirty()) {
                document.getElementById("btnSaveFile").click();
            }
            typecheck(pvsFile);
		});
        
		d3.select("#btnSetMainFile").on("click", function () {
			var pvsFile = projectManager.getSelectedFile(), project = projectManager.project();
			if (pvsFile) {
				var ws = WSManager.getWebSocket();
				ws.send({type: "setMainFile", projectName: project.name(), fileName: pvsFile.path()}, function (err) {
					//if there was no error update the main file else alert user
                    if (!err) {
                        // set main file
                        project.mainPVSFile(pvsFile);
                        // disable button
                        d3.select("#btnSetMainFile").attr("disabled", true);
                        var notification = pvsFile.path() + " is now the Main file";
                        d3.select("#editor-notification-area").insert("p", "p").html(notification);
                        Logger.log(notification);
                        // reload pvsio
                        reloadPVSio();
                    } else {
                        Logger.log(err);
                    }
				});
			}
		});
	
		d3.select("#btnSaveFile").on("click", function () {
			var project = projectManager.project();
			if (project) {
                var pvsFile = projectManager.getSelectedFile();
                var notification = "";
                projectManager.saveFiles([pvsFile], function (err) {
                    if (!err) {
                        d3.select("#btnSaveFile").attr("disabled", true);
                        d3.select("#btnSaveAll").attr("disabled", true);
                        notification = pvsFile + " saved successfully!";
                        d3.select("#editor-notification-area").insert("p", "p").html(notification);
                        Logger.log(notification);
                    } else {
                        notification = err;
                        d3.select("#editor-notification-area").insert("p", "p").html(notification);
                        Logger.log(err);
                    }
                });
			}
		});

		d3.select("#btnSaveAll").on("click", function () {
			var project = projectManager.project();
			if (project) {
                var pvsFiles = project.pvsFilesList();
                var notification = "";
                projectManager.saveFiles(pvsFiles, function (err) {
                    if (!err) {
                        d3.select("#btnSaveAll").attr("disabled", true);
                        d3.select("#btnSaveFile").attr("disabled", true);
                        notification = pvsFiles + " saved successfully!";
                        d3.select("#editor-notification-area").insert("p", "p").html(notification);
                        Logger.log(notification);
                    } else {
                        notification = "Error while saving " + pvsFiles + " (" + err + ")";
                        Logger.log(notification);
                    }
                });
			}
		});

        d3.select("#btnImportFiles").on("click", function () {
            projectManager.openFiles()
                .then(function (files) {
                    var promises = [], i;
                    for (i = 0; i < files.length; i++) {
                        promises.push(fs.readLocalFileAsText(files[i]));
                    }
                    Promise.all(promises)
                        .then(function (contents) {
                            var nImported = 0;
                            var nSkipped = 0;
                            var notification = "";
                            contents.forEach(function (f) {
                                var selectedFile = projectManager.getSelectedFile();
                                var selectedItem = projectManager.getSelectedItem();
                                // handle the special case where the project is empty -- the project home is the selected file
                                var pathPrefix = (selectedFile) ?
                                                    selectedFile.path().substr(0, selectedFile.path().lastIndexOf("/"))
                                                    : selectedItem;
                                var path = pathPrefix + "/" + f.fileName;
                                var pf = new ProjectFile(path, f.fileContent);
                                if (!projectManager.fileExists(pf)) {
                                    nImported++;
                                    projectManager.saveFiles([pf], function (err) {
                                        if (!err) {
                                            projectManager.project().addProjectFile(pf.path(), f.fileContent);
                                            projectManager.selectFile(pf);
                                            notification = pf.path() + " added to project successfully!";
                                            Logger.log(notification);
                                        } else {
                                            notification = "file " + pf.path() + " not imported (" + err + ")";
                                            alert("file " + pf.path() + " not imported (file already exists in project)");
                                            Logger.log(notification);
                                        }
                                    });
                                } else {
                                    notification = "file " + pf.path() + " not imported (file already exists in project)";
                                    nSkipped++;
                                    alert("file " + pf.path() + " not imported (file already exists in project)");
                                }
                            });
                            notification = nImported + " files imported successfully, " + nSkipped + " skipped.";
                            d3.select("#editor-notification-area").insert("p", "p").html(notification);
                        }, function (err) { Logger.log("error reading files " + err); });
                });
        });
	}
	
    var  MainView = Backbone.View.extend({
        initialize: function (data) {
			this.render(data);
		},
		render: function (data) {
			var t = Handlebars.compile(template);
			this.$el.html(t(data));
			$("body").append(this.el);
			layoutjs({el: "#content", useFullHeight: true});
			return this;
		},
		events: {
            "change input[type='checkbox']": "checkboxClicked"
		},
        checkboxClicked: function (event) {
            this.trigger("pluginToggled", event);
        },
		scriptClicked: function (event) {
            this.trigger("scriptClicked", $(event.target).attr("name"));
        }
    });
    
    function createHtmlElements(data) {
        return new MainView(data);
    }
	module.exports = {
		init: function (data) {
            data = data || {plugins: [Emulink.getInstance(), GraphBuilder.getInstance(), SafetyTest.getInstance()].map(function (p) {
                return {label: p.constructor.name, plugin: p};
            })};
            PluginManager.getInstance().init();
            if (this._view) { this.unload(); }
            this._view = createHtmlElements(data);
            return this._view;
        },
        unload: function () {
            this._view.remove();
        },
		bindListeners: function (projectManager) {
			bindListeners(projectManager);
		}
	};
});<|MERGE_RESOLUTION|>--- conflicted
+++ resolved
@@ -100,10 +100,7 @@
 					pvsProcessReady(err);
 					//make projectManager bubble the process ready event
 					projectManager.fire({type: "PVSProcessReady", err: err});
-<<<<<<< HEAD
-=======
 					WidgetsListView.create();
->>>>>>> 1d22ba52
 				});
             } else {
                 //close pvsio process for previous project
