--- conflicted
+++ resolved
@@ -24,108 +24,6 @@
 	
     var template = require("text!pvsioweb/forms/maincontent.handlebars");
     
-<<<<<<< HEAD
-    // FIXME: this very same function is in ProjectManager
-    var scaleImageMap = function (scale) {
-        console.log("scale=" + scale);
-        var areas = document.getElementById("basePrototypeMap").getElementsByTagName("area");
-        var scaledAreas = document.getElementById("prototypeMap").getElementsByTagName("area");
-        var n, m, coords = [];
-        for (n = 0; n < areas.length; n++) {
-            coords[n] = areas[n].coords.split(',');
-        }
-        for (n = 0; n < scaledAreas.length; n++) {
-            for (m = 0; m < coords[n].length; m++) {
-                coords[n][m] = parseFloat(coords[n][m]) * parseFloat(scale);
-            }
-            scaledAreas[n].coords = coords[n].join(",");
-            // display areas need to be updated explicitly, as they are stand-alone html elements
-            var cname = scaledAreas[n].getAttribute("class");
-            if (cname.toLowerCase().indexOf("display") === 0) {
-                // standard displays
-                var disp = document.getElementById(cname);
-                if (disp) {
-                    //console.log(cname);
-                    disp.setAttribute("x", coords[n][0]);
-                    disp.setAttribute("y", coords[n][1]);
-                    disp.setAttribute("width", coords[n][2] - coords[n][0]);
-                    disp.setAttribute("height", coords[n][3] - coords[n][1]);
-                    disp.setAttribute("font-size", (0.8 * (coords[n][3] - coords[n][1])) + "px");
-                }
-                // cursored displays
-                disp = document.getElementById(cname + "_displayWidget");
-                if (disp) {
-                    //console.log(cname + "_displayWidget");
-                    disp.setAttribute("x", coords[n][0]);
-                    disp.setAttribute("y", coords[n][1]);
-                    disp.setAttribute("width", coords[n][2] - coords[n][0]);
-                    disp.setAttribute("height", coords[n][3] - coords[n][1]);
-                    disp.setAttribute("font-size", (0.8 * (coords[n][3] - coords[n][1])) + "px");
-                    disp.style.cssText = "left: " + coords[n][0] + "px; " +
-                                         "top: " + coords[n][1] + "px; " +
-                                         "width: " + (coords[n][2] - coords[n][0]) + "px; " +
-                                         "height: " + (coords[n][3] - coords[n][1]) + "px; " +
-                                         "font-size: " + (0.8 * (coords[n][3] - coords[n][1])) + "px; " +
-                                         "position: absolute; color: white;";
-                    if (disp.firstChild && disp.firstChild.id === "display") {
-                        disp.firstChild.setAttribute("width", (coords[n][2] - coords[n][0]));
-                        disp.firstChild.setAttribute("height", (coords[n][3] - coords[n][1]));
-                    }
-                }
-            }
-        }
-        return areas;
-    };
-    var restoreScaleImageMap = function (scale) {
-        var areas = document.getElementById("basePrototypeMap").getElementsByTagName("area");
-        var scaledAreas = document.getElementById("prototypeMap").getElementsByTagName("area");
-        scale = parseFloat(scale);
-        var n, m, coords = [];
-        for (n = 0; n < areas.length; n++) {
-            coords[n] = areas[n].coords.split(',');
-        }
-        for (n = 0; n < areas.length; n++) {
-            for (m = 0; m < coords[n].length; m++) {
-                coords[n][m] = parseFloat(coords[n][m]);
-            }
-            areas[n].coords = coords[n].join(",");
-            // display areas need to be updated explicitly, as they are stand-alone html elements
-            var cname = areas[n].getAttribute("class");
-            if (cname.indexOf("Display") === 0) {
-                // standard displays
-                var disp = document.getElementById(cname);
-                if (disp) {
-                    disp.setAttribute("x", coords[n][0]);
-                    disp.setAttribute("y", coords[n][1]);
-                    disp.setAttribute("width", (coords[n][2] - coords[n][0]));
-                    disp.setAttribute("height", (coords[n][3] - coords[n][1]));
-                    disp.setAttribute("font-size", (0.8 * (coords[n][3] - coords[n][1])) + "px");
-                }
-                // cursored displays
-                disp = document.getElementById(cname + "_displayWidget");
-                if (disp) {
-                    disp.setAttribute("x", (coords[n][0] * scale));
-                    disp.setAttribute("y", (coords[n][1] * scale));
-                    disp.setAttribute("width", (coords[n][2] - coords[n][0]));
-                    disp.setAttribute("height", (coords[n][3] - coords[n][1]));
-                    disp.setAttribute("font-size", (0.8 * (coords[n][3] - coords[n][1])) + "px");
-                    disp.style.cssText = "left: " + coords[n][0] * scale + "px; " +
-                                         "top: " + coords[n][1] * scale + "px; " +
-                                         "width: " + (coords[n][2] - coords[n][0]) + "px; " +
-                                         "height: " + (coords[n][3] - coords[n][1]) + "px; " +
-                                         "font-size: " + (0.8 * scale * (coords[n][3] - coords[n][1])) + "px; " +
-                                         "position: absolute; color: white;";
-                    if (disp.firstChild && disp.firstChild.id === "display") {
-                        disp.firstChild.setAttribute("width", (coords[n][2] - coords[n][0]));
-                        disp.firstChild.setAttribute("height", (coords[n][3] - coords[n][1]));
-                    }
-                }
-            }
-        }
-        return areas;
-    };
-=======
->>>>>>> 83117f88
 	/**
 	 * Switches the prototoyping layer to the builder layer
      * @private
