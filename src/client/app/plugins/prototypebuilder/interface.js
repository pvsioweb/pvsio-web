--- conflicted
+++ resolved
@@ -197,13 +197,9 @@
                     PrototypeBuilder.getInstance(),
                     ModelEditor.getInstance(),
                     Emulink.getInstance(),
-<<<<<<< HEAD
+                    PIMPrototyper.getInstance(),
                     PropertyTemplates.getInstance(),
                     GraphBuilder.getInstance()
-=======
-                    GraphBuilder.getInstance(),
-                    PIMPrototyper.getInstance()
->>>>>>> 5651771a
             ];
             data = data || {
                 plugins: plugins.map(function (p) {
