--- conflicted
+++ resolved
@@ -23,24 +23,6 @@
         pbContainer,
         pvsioWebClient;
     
-<<<<<<< HEAD
-    require("cm/addon/fold/foldcode");
-    require("cm/addon/fold/foldgutter");
-    require("cm/addon/fold/indentFold");
-    require("cm/addon/hint/show-hint");
-    require("cm/addon/hint/pvs-hint");
-    require("cm/addon/edit/closebrackets");
-    require("cm/addon/edit/matchbrackets");
-    require("cm/addon/selection/active-line");
-    require("cm/addon/display/placeholder");
-    require("cm/addon/dialog/dialog");
-    require("cm/addon/search/searchcursor");
-    require("cm/addon/search/search");
-    require("cm/mode/pvs/pvs");
-    require("cm/mode/mal/mal");
-    
-=======
->>>>>>> 22fb5bde
 	function PrototypeBuilder() {
         pvsioWebClient = PVSioWebClient.getInstance();
         projectManager = ProjectManager.getInstance();
@@ -195,57 +177,8 @@
             parent: "#body",
             owner: "PrototypeBuilder"
         });
-<<<<<<< HEAD
-        editorContainer.append("div").html(sourceCodeTemplate);
-
-        // this enables autocompletion
-        editor = new CodeMirror(d3.select("#editor").node(), {
-            mode: "txt",
-            lineNumbers: true,
-            foldGutter: true,
-            autofocus: true,
-            gutters: ["CodeMirror-linenumbers", "CodeMirror-foldgutter", "breakpoints"],
-            autoCloseBrackets: true,
-            matchBrackets: true,
-            styleActiveLine: true,
-            placeholder: "The formal model goes here...",
-            extraKeys: {
-                "Ctrl-Space": "autocomplete",
-            }
-        });
-        editor.on("gutterClick", function(cm, n) {
-            function makeMarker() {
-                var marker = document.createElement("div");
-                marker.style.position = "absolute";
-                marker.style.border = "2px solid steelblue";
-                marker.style.height = "16px";
-                return marker;
-            }            
-            console.log("line = " + n);
-            var info = cm.lineInfo(n);
-            cm.setGutterMarker(n, "breakpoints", info.gutterMarkers ? null : makeMarker());
-        });
-        var showHint = true;
-        editor.on("inputRead", function(cm) {
-            if (showHint) {
-                CodeMirror.showHint(cm, CodeMirror.hint.pvs, { completeSingle: false });
-            }
-        });
-        editor.on("keyup", function(cm, event) {    
-            var keyCode = event.keyCode || event.which;
-            // show hints only when typing words
-            if (keyCode < 65 || keyCode > 90) { // 65 = a, 90 = z
-                showHint = false;
-            } else {
-                showHint = true;
-            }
-        });        
-        editor.setSize("100%", "100%");
-        projectManager.editor(editor);
-=======
         pbContainer.html(template);
         layoutjs({el: "#body"});
->>>>>>> 22fb5bde
         projectManager.preparePageForImageUpload();
         projectManager.addListener("ProjectChanged", onProjectChanged);
         bindListeners();
