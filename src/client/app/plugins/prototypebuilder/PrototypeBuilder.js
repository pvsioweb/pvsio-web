--- conflicted
+++ resolved
@@ -54,51 +54,27 @@
      * Switches the prototoyping layer to the builder layer
      * @private
      */
-<<<<<<< HEAD
-    var renderImage = function (image) {
-        return new Promise(function (resolve, reject) {
-            function imageLoadComplete(res) {
-                //if the image width is more than the the containing element scale it down a little
-                var parent = d3.select("#prototype-builder-container"),
-                    scale = 1;
-                function resize() {
-                    if (img) {
-                        var //pbox = parent.node().getBoundingClientRect(),
-                            adjustedWidth = img.width,
-                            adjustedHeight = img.height;
-                        scale = 1;
-
-                        // FIXME: scaling is disabled for now, as it has introduced too many complications for resizing widgets style
-                        // if (img.width > pbox.width && pbox.width > 0 && pbox.height > 0) {
-                        //     adjustedWidth = pbox.width;
-                        //     scale = adjustedWidth / img.width;
-                        //     adjustedHeight = scale * img.height;
-                        // }
-
-                        d3.select("#imageDiv").style("width", adjustedWidth + "px").style("height", adjustedHeight + "px");
-                        d3.select("#imageDiv img").attr("src", img.src).attr("height", adjustedHeight).attr("width", adjustedWidth);
-                        d3.select("#imageDiv svg").attr("height", adjustedHeight).attr("width", adjustedWidth);
-                        d3.select("#imageDiv svg > g").attr("transform", "scale(" + scale + ")");
-                        //hide the draganddrop stuff
-                        d3.select("#imageDragAndDrop.dndcontainer").style("display", "none");
-=======
     function switchToBuilderView() {
-        d3.select(".image-map-layer").style("opacity", 1).style("z-index", 190);
+        d3.select("#prototype-builder-container .image-map-layer").style("opacity", 1).style("z-index", 190);
         d3.select("#controlsContainer .active").classed("active", false);
         d3.select("#btnBuilderView").classed('active', true);
         WidgetManager.stopTimers();
-    }
->>>>>>> 5651771a
+        expandWidgetsList();
+    }
 
     /** Switches the prototyping layer to the simulator/testing layer
         @private
     */
     function switchToSimulatorView() {
-        d3.select(".image-map-layer").style("opacity", 0.1).style("z-index", -2);
+        d3.select("#prototype-builder-container .image-map-layer").style("opacity", 0.1).style("z-index", -2);
         d3.select("#controlsContainer .active").classed("active", false);
         d3.select("#btnSimulatorView").classed("active", true);
         d3.select("#btnSimulatorView").classed("selected", true);
+        console.log("bootstrapping widgets with init(0)...");
+        WidgetManager.initialiseWidgets();
+        console.log("bootstrapping wallclock timers...");
         WidgetManager.startTimers();
+        collapseWidgetsList();
     }
 
     function updateControlsHeight() {
@@ -165,34 +141,18 @@
         });
     }
 
-<<<<<<< HEAD
-    function collapseWidgetsList() {
-        //d3.select("#builder-controls").style("display", "none");
-    }
-    function expandWidgetsList() {
-        //d3.select("#builder-controls").style("display", "block");
-    }
-
-    /**
-     * Switches the prototoyping layer to the builder layer
-     * @private
-     */
-    function switchToBuilderView() {
-        d3.select(".image-map-layer").style("opacity", 1).style("z-index", 190);
-        d3.selectAll("#controlsContainer button, div.display").classed("selected", false);
-        d3.select("#controlsContainer .active").classed("active", false);
-        d3.select("#btnBuilderView").classed('active', true);
-        d3.selectAll("div.display,#controlsContainer button").classed("builder", true);
-        d3.selectAll("div.display,#controlsContainer button").classed("simulator", false);
-        WidgetManager.stopTimers();
-        expandWidgetsList();
-=======
     function onWidgetsFileChanged(event) {
         updateImageAndLoadWidgets().then(function (res) {
             widgetListView.update();
         }).catch(function (err) { Logger.error(err); });
         TimersListView.create(WidgetManager);
->>>>>>> 5651771a
+    }
+
+    function collapseWidgetsList() {
+        //d3.select("#builder-controls").style("display", "none");
+    }
+    function expandWidgetsList() {
+        //d3.select("#builder-controls").style("display", "block");
     }
 
     function onProjectChanged(event) {
@@ -231,26 +191,6 @@
             }
         }
     }
-<<<<<<< HEAD
-    /** Switches the prototyping layer to the simulator/testing layer
-        @private
-    */
-    function switchToSimulatorView() {
-        d3.select(".image-map-layer").style("opacity", 0.1).style("z-index", -2);
-        d3.selectAll("#controlsContainer button, div.display").classed("selected", false);
-        d3.select("#controlsContainer .active").classed("active", false);
-        d3.select("#btnSimulatorView").classed("active", true);
-        d3.select("#btnSimulatorView").classed("selected", true);
-        d3.selectAll("div.display,#controlsContainer button").classed("simulator", true);
-        d3.selectAll("div.display,#controlsContainer button").classed("builder", false);
-        console.log("bootstrapping widgets with init(0)...");
-        WidgetManager.initialiseWidgets();
-        console.log("bootstrapping wallclock timers...");
-        WidgetManager.startTimers();
-        collapseWidgetsList();
-    }
-=======
->>>>>>> 5651771a
 
     function bindListeners() {
         var actions, recStartState, recStartTime, scriptName;
@@ -436,13 +376,8 @@
 
     /**
      * @function preparePageForUmageUpload
-<<<<<<< HEAD
-     * @description ...
+     * @description Sets up the handlers for dealing with the user choosing to change the prototype image
      * @memberof module:PrototypeBuilder
-=======
-     * @description Sets up the handlers for dealing with the user choosing to change the prototype image
-     * @memberof module:ProjectManager
->>>>>>> 5651771a
      * @instance
      */
     var preparePageForImageUpload = function () {
@@ -520,12 +455,17 @@
             NewWidgetView.create(coord)
                 .on("ok", function (e, view) {
                     view.remove();
-
+                    e.data.scale = prototypeImageView.resize();
                     var widget = WidgetManager.addNewWidget(e.data, coord, function(w, renderResponse) {
                         region.classed(w.type(), true)
                             .attr("id", w.id());
                         w.element(region);
-                        w.createImageMap({ callback: renderResponse });
+                        if (w.needsImageMap()) {
+                            w.createImageMap({ callback: renderResponse });
+                        }
+                        // w.updateLocationAndSize({ x: e.data.x, y: e.data.y, width: e.data.width, height: e.data.height }, { imageMap: true });
+                        // w.updateStyle(e.data);
+                        widget.render("", { visibleWhen: "true" });
                     });
 
                     widgetListView.selectWidget(widget, false);
@@ -594,13 +534,15 @@
             el: $("#widgetsList"),
             widgetManager: WidgetManager,
             labelFunction: function (widget) {
-                var label = widget.type() + ": ";
-                if (widget.type() === "display") {
-                    label += widget.displayKey();
-                } else {
-                    label += widget.functionText();
+                switch (widget.type()) {
+                    case "display"       : { return "Display: " + widget.displayKey(); }
+                    case "numericdisplay": { return "Numeric Display: " + widget.displayKey(); }
+                    case "led"           : { return "LED: " + widget.ledKey(); }
+                    case "button"        : { return "Button: " + widget.functionText(); }
+                    case "touchscreenbutton": { return "Touch-Button: " + widget.functionText(); }
+                    case "touchscreendisplay": { return "Touch-Display: " + widget.displayKey(); }
+                    default: { return widget.type() + ": " + widget.id(); }
                 }
-                return label;
             }
         });
 
