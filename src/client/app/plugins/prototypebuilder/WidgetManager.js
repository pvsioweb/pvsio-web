--- conflicted
+++ resolved
@@ -47,29 +47,6 @@
             });
         }
     }
-<<<<<<< HEAD
-    function handleWidgetEdit(widget, wm) {
-        if (widget) {
-            EditWidgetView.create(widget)
-                .on("ok", function (e, view) {
-                    view.remove();
-                    widget.updateWithProperties(e.data);
-                    widget.updateStyle(e.data);
-                    widget.render("", { visibleWhen: "true" });
-                    //create an interactive image area only if there isnt one already
-                    createImageMap(widget);
-                    if (e.data.keyCode) {
-                        wm._keyCode2widget[e.data.keyCode] = widget;
-                    }
-                    // fire event widget modified
-                    wm.fire({type: "WidgetModified"});
-                }).on("cancel", function (e, view) {
-                    view.remove();
-                });
-        }
-    }
-=======
->>>>>>> 5651771a
     function handleTimerEdit(emuTimer, wm) {
         EditWidgetView.create(emuTimer)
             .on("ok", function (e, view) {
@@ -118,7 +95,7 @@
         var w = pos.x2 - pos.x1, hrad = w / 2, h = pos.y2 - pos.y1, vrad = h / 2, brad = hrad + "px " + vrad + "px";
         var mark = d3.select(".animation-halo");
         if (mark.empty()) {
-            mark = d3.select("#imageDiv").append("div").attr("class", "animation-halo");
+            mark = d3.select("#imageDiv .prototype-image-inner").append("div").attr("class", "animation-halo");
         }
         mark.style("top", pos.y1 + "px").style("left", pos.x1 + "px")
             .style("width", (pos.x2 - pos.x1) + "px").style("height", (pos.y2 - pos.y1) + "px")
@@ -150,7 +127,6 @@
         });
     }
 
-<<<<<<< HEAD
     function createWidget(w) {
         var widget = null;
         var x = w.x, y = w.y, height = w.height, width = w.width, scale = w.scale;
@@ -173,7 +149,7 @@
                   fontsize: w.fontsize,
                   fontColor: w.fontColor,
                   backgroundColor: w.backgroundColor,
-                  parent: "imageDiv" });
+                  parent: "imageDiv .prototype-image-inner" });
         } else if (w.type === "numericdisplay") {
             widget = new NumericDisplay(w.id,
                 { top: y * scale, left: x * scale, width: width * scale, height: height * scale },
@@ -184,7 +160,7 @@
                   fontsize: w.fontsize,
                   fontColor: w.fontColor,
                   backgroundColor: w.backgroundColor,
-                  parent: "imageDiv" });
+                  parent: "imageDiv .prototype-image-inner" });
         } else if (w.type === "touchscreendisplay") {
             widget = new TouchscreenDisplay(w.id,
                 { top: y * scale, left: x * scale, width: width * scale, height: height * scale },
@@ -197,7 +173,7 @@
                   fontsize: w.fontsize,
                   fontColor: w.fontColor,
                   backgroundColor: w.backgroundColor,
-                  parent: "imageDiv" });
+                  parent: "imageDiv .prototype-image-inner" });
         } else if (w.type === "touchscreenbutton") {
             widget = new TouchscreenButton(w.id,
                 { top: y * scale, left: x * scale, width: width * scale, height: height * scale },
@@ -209,14 +185,14 @@
                   fontsize: w.fontsize,
                   fontColor: w.fontColor,
                   backgroundColor: w.backgroundColor,
-                  parent: "imageDiv" });
+                  parent: "imageDiv .prototype-image-inner" });
         } else if (w.type === "led") {
             widget = new LED(w.id,
                 { top: y * scale, left: x * scale, width: width * scale, height: height * scale },
                 { ledKey: w.ledKey,
                   color: w.ledColor,
                   visibleWhen: w.visibleWhen,
-                  parent: "imageDiv" });
+                  parent: "imageDiv .prototype-image-inner" });
         } else if (w.type === "storyboard") {
             widget = new Storyboard(w.id);
         } else {
@@ -225,13 +201,12 @@
         return widget;
     }
 
+    WidgetManager.prototype = Object.create(BaseWidgetManager.prototype);
+
     WidgetManager.prototype.initialiseWidgets = function () {
         ButtonActionsQueue.sendINIT(renderResponse);
         return this;
     };
-=======
-    WidgetManager.prototype = Object.create(BaseWidgetManager.prototype);
->>>>>>> 5651771a
 
     /**
         Restores the widget definitions passed in the parameter.
@@ -259,20 +234,6 @@
                     if (typeof widget.keyCode === "function" && widget.keyCode() && widget.type() === "button") {
                         wm._keyCode2widget[widget.keyCode()] = widget;
                     }
-<<<<<<< HEAD
-=======
-                    if (w.keyCode) {
-                        wm._keyCode2widget[w.keyCode] = widget;
-                    }
-                } else if (w.type === "display") {
-                    widget = new Display(w.id);
-                } else if (w.type === "storyboard") {
-                    widget = new Storyboard(w.id);
-                }
-                if (w.hasOwnProperty("events")) {
-                    w.evts = w.events;
-                    delete w.events;
->>>>>>> 5651771a
                 }
             });
 
@@ -283,154 +244,19 @@
                     var coords = d.coords.split(",").map(function (d) {
                         return parseFloat(d);
                     });
-<<<<<<< HEAD
                     var h = parseFloat(coords[3]) - parseFloat(coords[1]),
                         w = parseFloat(coords[2]) - parseFloat(coords[0]),
                         x = parseFloat(coords[0]),
                         y = parseFloat(coords[1]);
-                    var mark = mapCreator.restoreRectRegion({x: x, y: y, width: w, height: h});
-                    mark.attr("id", widget.id()).classed(widget.type(), true);
-                    widget.element(mark);
-=======
-                    var h = coords[3] - coords[1], w = coords[2] - coords[0], x = coords[0], y = coords[1];
                     var coord = {x: x, y: y, width: w, height: h};
                     wm.trigger("WidgetRegionRestored", widget, coord);
->>>>>>> 5651771a
                     createImageMap(widget);
                 });
             }
-<<<<<<< HEAD
-=======
-
->>>>>>> 5651771a
+
             installKeypressHandler(this);
         }
     };
-
-<<<<<<< HEAD
-    function round(v) {
-        return Math.round(v * 10) / 10;
-    }
-
-    WidgetManager.prototype.updateMapCreator = function (scale, cb) {
-        scale = scale || 1;
-        var wm = this, event = {type: "WidgetModified"};
-        imageMapper({scale: scale, element: "#imageDiv img", parent: "#imageDiv", onReady: function (mc) {
-            mapCreator = mc.on("create", function (e) {
-                var region = e.region;
-                region.on("dblclick", function () {
-                    handleWidgetEdit(wm.getWidget(region.attr("id")), wm);
-                });
-                //pop up the widget edit dialog
-                var coord = {
-                    top: round(e.pos.y),
-                    left: round(e.pos.x),
-                    width: round(e.pos.width),
-                    height: round(e.pos.height)
-                };
-                NewWidgetView.create(coord)
-                    .on("ok", function (e, view) {
-                        view.remove();
-                        e.data.id = e.data.type + "_" + uidGenerator();
-                        e.data.scale = (d3.select("svg > g").node()) ?
-                                        +(d3.select("svg > g").attr("transform").replace("scale(", "").replace(")", "")) || 1 : 1;
-                        e.data.height = parseFloat(d3.select("#imageDiv .selected rect").attr("height"));
-                        e.data.width = parseFloat(d3.select("#imageDiv .selected rect").attr("width"));
-                        e.data.x = parseFloat(d3.select("#imageDiv .selected rect").attr("x"));
-                        e.data.y = parseFloat(d3.select("#imageDiv .selected rect").attr("y"));
-                        var widget = createWidget(e.data);
-                        if (widget) {
-                            region.classed(widget.type(), true).attr("id", widget.id());
-                            widget.element(region);
-                            createImageMap(widget);
-                            // widget.updateLocationAndSize({ x: e.data.x, y: e.data.y, width: e.data.width, height: e.data.height }, { imageMap: true });
-                            // widget.updateStyle(e.data);
-                            widget.render("", { visibleWhen: "true" });
-                            wm.addWidget(widget);
-                            if (typeof widget.keyCode === "function" && widget.keyCode() && widget.type() === "button") {
-                                wm._keyCode2widget[widget.keyCode()] = widget;
-                            }
-                            event.action = "create";
-                            event.widget = widget;
-                            wm.fire(event);
-                        }
-                    }).on("cancel", function (e, view) {
-                        view.remove();
-                        d3.select(region.node().parentNode).remove();
-                    });
-            }).on("resize", function (e) {
-                wm.updateLocationAndSize(e.region.attr("id"), e.pos, e.scale);
-                event.action = "resize";
-                event.widget = wm.getWidget(e.region.attr("id"));
-                wm.fire(event);
-            }).on("move", function (e) {
-                wm.updateLocationAndSize(e.region.attr("id"), e.pos, e.scale);
-                event.action = "move";
-                event.widget = wm.getWidget(e.region.attr("id"));
-                wm.fire(event);
-            }).on("remove", function (e) {
-                event.widget = wm.getWidget(e.regions.node().id);
-                e.regions.each(function () {
-                    var w = wm.getWidget(d3.select(this).attr("id"));
-                    if (w) {
-                        wm.removeWidget(w);
-                        w.remove();
-                    } else {
-                        d3.select(this.parentNode).remove();
-                    }
-                });
-                event.action = "remove";
-                wm.fire(event);
-            }).on("select", function (e) {
-                wm.fire({type: "WidgetSelected", widget: wm.getWidget(e.region.attr("id")), event: e.event});
-            }).on("clearselection", function (e) {
-                var widgets = [];
-                e.regions.each(function () {
-                    widgets.push(wm.getWidget(d3.select(this).attr("id")));
-                });
-                wm.fire({type: "WidgetSelectionCleared", widgets: widgets, event: e.event});
-            });
-            if (cb) { cb(); }
-        }});
-    };
-
-    /**
-        Get the current map creator
-        @memberof WidgetManager
-     */
-    WidgetManager.prototype.mapCreator = function () {
-        return mapCreator;
-    };
-
-    /**
-        Clears the widget areas on the interface.
-        @memberof WidgetManager
-     */
-    WidgetManager.prototype.clearWidgetAreas = function () {
-        //clear old widhget maps and area def
-        if (this.mapCreator()) {
-            this.mapCreator().clear();
-        }
-        this.clearWidgets();
-    };
-    /**
-        Gets the widget with the specified id.
-        @param {string} id The html element id of the widget
-        @memberof module:WidgetManager
-     */
-    WidgetManager.prototype.getWidget = function (id) {
-        return this._widgets[id];
-    };
-    /**
-        Adds the specified widget to the list of widgets.
-        @param {Widget} widget The widget to be added.
-        @memberof module:WidgetManager
-     */
-    WidgetManager.prototype.addWidget = function (widget) {
-        this._widgets[widget.id()] = widget;
-    };
-=======
->>>>>>> 5651771a
     WidgetManager.prototype.addWallClockTimer = function () {
         //pop up the timer edit dialog
         var id = "tick";
@@ -451,20 +277,17 @@
         @param {Widget} widget The widget to be edited.
         @memberof module:WidgetManager
      */
-<<<<<<< HEAD
-    WidgetManager.prototype.editWidget = function (widget) {
-        handleWidgetEdit(widget, wm);
-=======
     WidgetManager.prototype.editWidget = function (widget, data) {
         widget.updateWithProperties(data);
+        widget.updateStyle(data);
+        widget.render("", { visibleWhen: "true" });
         //create an interactive image area only if there isnt one already
         createImageMap(widget);
         if (data.keyCode) {
             wm._keyCode2widget[data.keyCode] = widget;
         }
         // fire event widget modified
-        wm.trigger("WidgetModified");
->>>>>>> 5651771a
+        wm.fire({type: "WidgetModified"});
     };
     WidgetManager.prototype.editTimer = function (emuTimer) {
         // the only timer type supported in the current implementation is EmuTimer
@@ -489,18 +312,21 @@
      * @return {Widget} The new widget
      */
     WidgetManager.prototype.addNewWidget = function (data, coord, onCreate) {
-        var _this = this;
-        var id = data.type + "_" + uidGenerator();
-        var widget;
-        if (data.type === "button") {
-            widget = new Button(id, coord,
-                { callback: renderResponse,
-                  buttonReadback: data.buttonReadback });
-            if (data.keyCode) {
-                _this._keyCode2widget[data.keyCode] = widget;
-            }
-        } else {
-            widget = new Display(id);
+        data.id = data.type + "_" + uidGenerator();
+        data.height = coord.height;
+        data.width = coord.width;
+        data.x = coord.left;
+        data.y = coord.top;
+
+        var widget = createWidget(data);
+        if (widget) {
+            if (typeof widget.keyCode === "function" && widget.keyCode() && widget.type() === "button") {
+                wm._keyCode2widget[widget.keyCode()] = widget;
+            }
+
+            widget.updateWithProperties(data);
+            this.addWidget(widget);
+            this.trigger("WidgetModified", {action: "create", widget: widget});
         }
 
         if (onCreate) {
@@ -511,10 +337,6 @@
             data.evts = data.events;
             delete data.events;
         }
-
-        widget.updateWithProperties(data);
-        this.addWidget(widget);
-        this.trigger("WidgetModified", {action: "create", widget: widget});
 
         return widget;
     };
@@ -632,27 +454,6 @@
     };
 
     /**
-<<<<<<< HEAD
-        Update the location and size of the widget by updating the image map coords to the position given.
-        @param {Widget} widget The widget to be updated
-        @param {{x: number, y: number, width: number, height: number}} pos The new position and size
-        @param {Number?} scale a scale factor for the pos value. If not supplied defaults to 1
-        @memberof WidgetManager
-     */
-    WidgetManager.prototype.updateLocationAndSize = function (widget, pos, scale) {
-        scale = scale || 1;
-        if (typeof widget === "string") { widget = this.getWidget(widget); }
-        if (widget) {
-            pos.x *= scale;
-            pos.y *= scale;
-            pos.width *= scale;
-            pos.height *= scale;
-            widget.updateLocationAndSize(pos, { imageMap: true, visibleWhen: "true" });
-        }
-    };
-    /**
-=======
->>>>>>> 5651771a
      * Returns a JSON object representing widget definitions for the currently open project
        @memberof WidgetManager
      */
