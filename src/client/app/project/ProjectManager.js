/**
 * @module ProjectManager
 * @version 1.0
 * @description
 * Project Manager is responsible for operations on projects (e.g., create, remove, open).
 * Currently, it embeds the PVSio-web file browser, so the module includes APIs for files/directories,
 * and selection of elements within the PVSio-web file browser.<br/>
 * This module can be used for the following purposes:
 *   <ul><li>Listen to events such as "ProjectChanged", "SelectedFileChanged"</li>
 *   <li>Open/Create/Delete/Rename projects</li>
 *   <li>Get an instance of the current project</li>
 *   <li>Perform operations across projects (e.g., copy files across projects)</li></ul>
 * @author Patrick Oladimeji, Paolo Masci
 * @date 11/15/13 9:49:03 AM
 *
 * @example <caption>Typical use of ProjectManager APIs within a PVSio-web plugin module.</caption>
 * // Example module that uses ProjectManager.
 * define(function (require, exports, module) {
 *     "use strict";
 * 
 *     // get a ProjectManager instance
 *     var pm = require("project/ProjectManager").getInstance();
 * 
 *     function main() {
 *         // add event listeners
 *         pm.addListener("SelectedFileChanged", onSelectedFileChanged);
 *         pm.addListener("ProjectChanged", onProjectChanged);
 *
 *         // Perform operations on the current project
 *         pm.project() // this is the current project
 *           .addFile("main.pvs", "%-- file content...", { overWrite: true }).then(function (res) {
 *              //file added successfully, res is the file descriptor
 *              //...
 *           }).catch(function (err) {
 *              //operation failed, err shows the error details
 *              console.log(JSON.stringify(err));
 *              //...
 *           });
 *     }
 * });
 *
 */
/*jshint undef: true, unused: true*/
/*jslint vars: true, plusplus: true, devel: true, nomen: true, indent: 4, maxerr: 50, es5:true */
/*global define, d3, window, Promise, document, Image*/
define(function (require, exports, module) {
	"use strict";
	var property              = require("util/property"),
		eventDispatcher       = require("util/eventDispatcher"),
		Project               = require("project/Project"),
        FileTreeView          = require("pvsioweb/FileTreeView"),
		Descriptor            = require("project/Descriptor"),
		WSManager             = require("websockets/pvs/WSManager"),
		fs                    = require("util/fileHandler"),
        Logger                = require("util/Logger"),
		displayPrompt         = require("pvsioweb/forms/displayPrompt"),
        CreateProjectView     = require("project/forms/CreateProjectView"),
        SaveProjectView       = require("project/forms/SaveProjectView"),
		openProjectForm       = require("pvsioweb/forms/openProject"),
		openFilesForm         = require("pvsioweb/forms/openFiles"),
		WidgetManager         = require("pvsioweb/WidgetManager").getWidgetManager(),
		NotificationManager   = require("project/NotificationManager"),
        Storyboard            = require("pvsioweb/Storyboard"),
        Constants             = require("util/Constants"),
        MIME                  = require("util/MIME");
    
	var pvsFilesListView; // This is the PVSio-web file browser instance ** TODO: create a separate module **
    var _projectManager; // Project Manager instance ("this" pointer)
    	
    //---------------------------------------------------------------------------------------- 
    //     These are the APIs of the pvsio-web file browser embedded within ProjectManager
    //----------------------------------------------------------------------------------------
	/**
     * @function onFSUpdate
     * @description Event listener for file system updates
     * @memberof module:ProjectManager
     * @instance
     * @private
     */
    function onFSUpdate(event) {
        function getFolderChildren(files, parentPath) {
            var tree = {};
            files.forEach(function (f) {
                var args = f.path.split("/");
                var ptr = tree;
                args.forEach(function (a) {
                    ptr[a] = ptr[a] || {name: a, children: {}};
                    ptr = ptr[a].children;

                });
            });
            function getChildren(children, parentPath) {
                if (children && Object.keys(children).length) {
                    var res = Object.keys(children).map(function (key) {
                        var child = children[key];
                        child.path = parentPath + "/" + child.name;
                        child.children = getChildren(child.children, child.path);
                        child.isDirectory = child.children !== undefined;
                        return child;
                    });
                    return res;
                }
                return undefined;
            }
            return getChildren(tree, parentPath);
        }
        var f, project = _projectManager.project(), children = [],
            parentFolderName = project.name(), parent = project.name();
        if (event.event === "delete") {
            f = project.getDescriptor(event.path);
            if (f) { // it's a file
                project.removeDescriptor(f);
            } else { // it's a directory
                var affectedFiles = project.getDescriptors().filter(function (f) {
                    return f.path.indexOf(event.path) === 0;
                });
                // remove file descriptors from the project
                affectedFiles.forEach(function (f) {
                    project.removeDescriptor(f);
                });
                // remove the folder from the PVSio-web file browser
                pvsFilesListView.deleteItem(event.path);
            }
        } else if (event.event === "rename") { //file or folder added
            if (event.isDirectory && event.name !== "pvsbin") {
                children = getFolderChildren(event.subFiles, event.path);
                if (!pvsFilesListView.getTreeList().nodeExists(event.path)) {
                    parentFolderName = event.path.split("/").slice(0, -1).join("/");
                    parent = pvsFilesListView.getTreeList().findNode(function (d) {
                        return d.path === parentFolderName;
                    });
                    var newFolder = {name: event.name, path: event.path, children: children, isDirectory: true};
                    pvsFilesListView.getTreeList().addItem(newFolder, parent);
                    //add the projectfiles
                    event.subFiles.forEach(function (f) {
                        var pf = new Descriptor(event.path + "/" + f.path);
                        project.addDescriptor(pf, true);
                    });
                }
                // select the folder
                pvsFilesListView.selectItem(event.path);
            } else {
                if (!_projectManager.fileDescriptorExists(event.path)) {
                    f = new Descriptor(event.path);
                    if (_projectManager.isImage(event.path)) {
                        f.encoding = "base64";
                    }
                    project.addDescriptor(f);
                    // select the file
                    pvsFilesListView.selectItem(event.path);
                } else {
                    // this file system update is due to a change in the file content
                    // we need to refresh the file
                    f = new Descriptor(event.path);
                    if (_projectManager.isImage(event.path)) {
                        f.encoding = "base64";
                    }
                    // refresh the content cached in the descriptors
                    project.refreshDescriptor(f).then(function (res) {
                        if (res.content) {
                            pvsFilesListView.getTreeList().refreshSelectedItem();
                            NotificationManager.show("Another application changed " + event.path +
                                                     ". PVSio-web has reloaded the file content from disk.");
                        }
                    }).catch(function (err) { console.log(err); });
                }
                if (f.path === (_projectManager.project().name() + "/" + Constants.widgetDefinitionsFile)) {
                    //fire widgetFileChanged event -- this will trigger refresh of UI widgets
                    var evt = {type: "WidgetsFileChanged", data: f.loadContent()};
                    _projectManager.fire(evt);
                }
            }
        } else if (event.event === "refresh") { //file or folder added
            if (event.isDirectory && event.name !== "pvsbin") {
                children = getFolderChildren(event.subFiles, event.path);
                parentFolderName = event.path.replace(event.name, "");
                parent = pvsFilesListView.getTreeList().findNode(function (d) {
                    return d.path === parentFolderName;
                });
                // refresh the content with the new information
                var folder = {name: event.name, path: event.path, children: children, isDirectory: true};
                pvsFilesListView.getTreeList().addItem(folder, parent);
                //add files
                event.subFiles.forEach(function (f) {
                    var pf = new Descriptor(f.path);
                    project.addDescriptor(pf);
                    pvsFilesListView.getTreeList().addItem({
                        path: pf.path,
                        name: pf.name,
                        isDirectory: false
                    });
                });
                //add subfolders
                event.subFolders.forEach(function (f) {
                    var name = f.path.split("/").slice(-1).join("");
                    if (name !== "pvsbin") {
                        pvsFilesListView.getTreeList().addItem({
                            path: f.path,
                            name: name,
                            isDirectory: true
                        });
                    }
                });
            } else {
                console.log("Warning: unexpected file refresh event sent from PVSio-web server: " + JSON.stringify(event));
            }
        } else {
            console.log("Warning: unexpected event type: " + event.event);
        }
    }
	/**
	 * @function renderSourceFileList
     * @description Renders the list of files in the PVSio-web file browser.
     * @memberof module:ProjectManager
     * @instance
     * @private
	 */
	function renderSourceFileList() {
		var pm = _projectManager;
		var project = _projectManager.project();
        var folderStructure = project.getFolderStructure();
		var ws = WSManager.getWebSocket();
        
		pvsFilesListView = new FileTreeView("#pvsFiles", folderStructure, pm);
		pvsFilesListView.addListener("SelectedItemChanged", function (event) {
            //bubble the event
            event.type = "SelectedFileChanged";
            pm.fire(event);
		});
		return pvsFilesListView;
	}
    
	/**
	 * @function <a name="ProjectManager">ProjectManager</a>
     * @description Constructor. This function is private to the module.
     *              To get a ProjectManager instance, please use <a href="#getInstance">getInstance</a>.
	 * @param project {Project} The PVSio-web project that shall be managed.
     *        The current implementation of ProjectManager is able to manage one project at a time.
     * @memberof module:ProjectManager
     * @instance
     * @private
	 */
	function ProjectManager(project) {
        function registerFSUpdateEvents() {
            WSManager.getWebSocket().removeListener("FileSystemUpdate", onFSUpdate);
            WSManager.getWebSocket().addListener("FileSystemUpdate", onFSUpdate);
        }
        _projectManager = this;
        project = project || new Project(Constants.defaultProjectName);
        /**
         * The current project can be accessed as using _projectManager.project()
         */
		this.project = property.call(this, project).addListener("PropertyChanged", function (e) {
            registerFSUpdateEvents(e.fresh);
        });
		window.onbeforeunload =  function () {
            var p = _projectManager.project();
            if (p && p._dirty()) { return "Are you sure you want to exit? All unsaved changed will be lost."; }
            WSManager.getWebSocket().closePVSProcess();
        };
        renderSourceFileList();
        registerFSUpdateEvents(project);
        eventDispatcher(this);
        document.onkeydown = function (event) {
            // key 83 is 's'
            if (event.ctrlKey && (event.keyCode === 83 || event.which === 83)) {
                event.preventDefault();
                event.stopPropagation();
                _projectManager.saveProject();
                console.log("Project saved!");
            }
        };
        return this;
	}
    
    /**
     * @function <a name="renderFileTreeView">renderFileTreeView</a>
     * @description refreshes the fileTreeView
     * @memberof module:ProjectManager
     * @instance
     */
    ProjectManager.prototype.renderFileTreeView = function () {
        renderSourceFileList();
    };
    
	/**
     * @function <hr><a name="writeFile">writeFile</a>
     * @description Writes a file to disk.
     * @param path {!String} The path of the file that shall be written.
     *              The provided file path is used as a relative path from the project folder
     *              of the PVSio-web installation (i.e., pvsio-web/examples/projects/).
     *              This parameter is mandatory: it must be a valid non-null String.
     * @param content {?String} The content of the file. If null, the empty String "" will be used as file content.
	 * @param opt {?Object} Options
     *        <li>overWrite {bool} Enables file overwrite. If overWrite is false and a file with the same name
     *            exists, then the function returns an error code "EEXIST". Default: false.</li>
     *        <li>encoding {String} Defines the file encoding: "utf8" for text files; "base64" for images. Default: "utf8"</li>
     *        <li>silentMode {bool} Disables showing notifications up front within the PVSio-web user interface. Default: false.</li>
     * @returns {Promise(Descriptor)} A Promise that resolves to the descriptor of the file added.
     *           The main properties of file descriptors are (see <a href="#!">Descriptor</a>):
     *           <li> path {String} The file path. </li>
     *           <li> content {String} The content of the file.</li>
     *           <li> encoding {String} The file encoding.
     *                Text files have encoding "utf8". Image files have encoding "base64".</li>     
     * @memberof module:ProjectManager
     * @instance
     *
     *
     * @example <caption>Example 1: Using writeFile to add file main.pvs into directory test.</caption>
     * // pm is the ProjectManager instance
     * pm.writeFile("test/main.pvs", "%-- this is a text file", { overWrite: false }).then(function (res) {
     *     //file successfully written to disk, do something...
     *     var path = res.path;
     *     var content = res.content;
     *     var encoding = res.encoding;
     *     //...
     * }).catch(function (err) {
     *     //file could not be added...
     *     console.log(err);
     * });
     *
	 */
	ProjectManager.prototype.writeFile = function (path, content, opt) {
        return new Promise(function (resolve, reject) {
            if (!path) {
                reject({
                    code: "INVALID_ARG",
                    message: "Invalid path " + path,
                    path: path
                });
            } else {
                var token = {
                    path: path,
                    name: path.split("/").slice(-1).join(""),
                    content: content || "",
                    encoding: (opt) ? (opt.encoding || "utf8") : "utf8",
                    opt: opt
                };
                var _this = this;
                WSManager.getWebSocket().writeFile(token, function (err, res) {
                    if (err || res.path !== token.path) { return reject(err); }
                    var notification = "File " + res.path + " correctly written to disk";
                    if (opt && opt.silentMode) {
                        Logger.log(notification);
                    } else {
                        NotificationManager.show(notification);
                        pvsFilesListView.selectItem(path);
                    }
                    return resolve(new Descriptor(token.path, token.content, { encoding: token.encoding }));
                });
            }
        });
	};
    
	/**
     * @function <hr><a name="writeFileDialog">writeFileDialog</a>
     * @description Writes a file to disk. This function is a variant of <a href="writeFile">writeFile</a>
     *              designed to show a confirmation dialog before overwriting files.
     * @param path {!String} The path of the file that shall be written.
     *              The provided file path will be used as a relative path from the project folder
     *              of the PVSio-web installation (i.e., pvsio-web/examples/projects/).
     *              This parameter is mandatory: it must be a valid non-null String.
     * @param content {?String} The content of the file. If null, the empty String "" will be used as file content.
	 * @param opt {?Object} Options
     *        <li>overWrite {bool} Enables file overwrite. This option is handled by the function 
     *            so that directories are not overwritten without explicit confirmation form the user.</li>
     *        <li>encoding {String} Defines the file encoding: "utf8" for text files; "base64" for images. Default: "utf8"</li>
     *        <li>silentMode {bool} Disables up front notifications in the PVSio-web user interface. Default: false.</li>
     * @returns {Promise(Descriptor)} A Promise that resolves to the descriptor of the file added.
     *           The main properties of file descriptors are (see <a href="#!">Descriptor</a>):
     *           <li> path {String} The file path. </li>
     *           <li> content {String} The content of the file.</li>
     *           <li> encoding {String} The file encoding.
     *                Text files have encoding "utf8". Image files have encoding "base64".</li>     
     * @memberof module:ProjectManager
     * @instance
     *
	 */
    ProjectManager.prototype.writeFileDialog = function (path, content, opt) {
        return new Promise(function (resolve, reject) {
            if (!path) {
                reject({
                    code: "INVALID_ARG",
                    message: "Invalid path " + path,
                    path: path
                });
            } else {
                opt = opt || {};
                opt.overWrite = false;
                _projectManager.writeFile(path, content, opt).then(function (res) {
                    resolve(res);
                }).catch(function (err) {
                    if (err.code === "EEXIST") {
                        var overWrite = confirm("File " + path + " already exists. Overwrite file?");
                        if (overWrite) {
                            opt.overWrite = true;
                            _projectManager.writeFile(path, content, opt).then(function (res) {
                                resolve(res);
                            }).catch(function (err) { console.log(err); reject(err); });
                        } else {
                            reject({
                                code: "CANCELED_BY_USER",
                                message: "Operation cancelled by the user",
                                path: path
                            });
                        }
                    }
                });
            }
        });
    };

	
	/**
     * @function <hr><a name="readFile">readFile</a>
     * @description Reads the content of a file from disk.
     * @param path {!String} The path of the file that shall be read.
     *              The provided file path is used as a relative path from the project folder
     *              of the PVSio-web installation (i.e., pvsio-web/examples/projects/).
     * @returns {Promise(Descriptor)} A Promise that resolves to a file descriptor.
     * @memberof module:ProjectManager
     * @instance
     *
     * @example <caption>Using readFile to read the content of file main.pvs stored in directory test.</caption>
     * // pm is the ProjectManager instance
     * pm.readFile("test/main.pvs").then(function (res) {
     *     // res.content is the file content
     *     var content = res.content;
     *     //...
     * }).catch(function (err) {
     *     //file could not be read...
     *     console.log(err);
     * });
     *
	 */
    ProjectManager.prototype.readFile = function (path, opt) {
        return new Promise(function (resolve, reject) {
            if (!path) {
                reject({
                    code: "INVALID_ARG",
                    message: "Invalid path " + path,
                    path: path
                });
            } else {
                opt = opt || {};
                opt.encoding = opt.encoding || "utf8";
                var token = { path: path, encoding: opt.encoding };
                WSManager.getWebSocket().readFile(token, function (err, res) {
                    if (!err) {
                        var descriptor = new Descriptor(res.path, res.content, { encoding: opt.encoding });
                        resolve(descriptor);
                    } else {
                        console.log(err);
                        reject(err);
                    }
                });
            }
        });
    };
    
	/**
     * @function <hr><a name="readLocalFile">readLocalFile</a>
     * @description Reads the content of a local file stored on the client.
     * @param fileList {!FileList} The list of local files that shall be read.
     * @returns {Promise(Array(Descriptor))} A Promise that resolves to an Array of file descriptors.
     * @memberof module:ProjectManager
     * @instance
     *
     * @example <caption>Using readFile to read the content of file main.pvs stored in directory test.</caption>
     * // pm is the ProjectManager instance
     * pm.readFile("test/main.pvs").then(function (res) {
     *     // res.content is the file content
     *     var content = res.content;
     *     //...
     * }).catch(function (err) {
     *     //file could not be read...
     *     console.log(err);
     * });
     *
	 */
/**
	 * @function openLocalFilesDialog
     * @description Opens a dialog that allows users to select local files that shall be imported in the project.
	 * @returns {Promise(FileList)} a Promise that resolves a FileList object with the files selected by the user.
     *           Each file in the FileList has the following properties:
     *           <li>name (String): the name of the file</li>
     *           <li>type (String): the MIME type of the file. For images, the MIME type starts with 'image/'</li>
	 * @memberof module:ProjectManager
     * @instance
	 */
    ProjectManager.prototype.readLocalFile = function (fileList) {
        return new Promise(function (resolve, reject) {
            if (!fileList) {
                reject({
                    code: "INVALID_ARG",
                    message: "Invalid argument " + fileList,
                    fileList: fileList
                });
            } else {
                var promises = [], i = 0;
                for (i = 0; i < fileList.length; i++) {
                    promises.push(fs.readLocalFile(fileList[i]));
                }
                return Promise.all(promises).then(function (res) {
                    var descriptors = [];
                    res.forEach(function (file) {
                        descriptors.push(new Descriptor(file.name, file.content, { encoding: file.encoding }));
                    });
                    resolve(descriptors);
                }).catch(function (err) { reject(err); });
            }
        });
    };
	ProjectManager.prototype.readLocalFileDialog = function () {
        return new Promise(function (resolve, reject) {
            openFilesForm.create().on("cancel", function (e, view) {
                view.remove();
                reject({
                    code: "CANCELED_BY_USER",
                    message: "Operation cancelled by the user",
                    fileList: null
                });
            }).on("ok", function (e, view) {
                view.remove();
                _projectManager.readLocalFile(e.data.projectFiles)
                    .then(function (res) { resolve(res); })
                    .catch(function (err) { reject(err); });
            });
        });
	};


	/**
     * @function <hr><a name="deleteFile">deleteFile</a>
     * @description Deletes a file from disk.
     * @param path {!String} The path of the file that shall be deleted.
     *              The provided file path is used as a relative path from the project folder
     *              of the PVSio-web installation (i.e., pvsio-web/examples/projects/).
     * @returns {Promise(String)} A Promise that resolves to the name of the deleted file.
     * @memberof module:ProjectManager
     * @instance
     *
     * @example <caption>Using deleteFile to delete file test/main.pvs</caption>
     * // pm is the ProjectManager instance
     * pm.deleteFile("test/main.pvs").then(function (res) {
     *     // res is the name of the deleted file
     *     var path = res;
     *     //...
     * }).catch(function (err) {
     *     //file could not be deleted...
     *     console.log(err);
     * });
     *
	 */
	ProjectManager.prototype.deleteFile = function (name) {
        return new Promise(function (resolve, reject) {
            if (!name) {
                reject({ type: "INVALID_ARG", msg: "Incorrect file name " + name});
            } else {
                var token = {
                    name: name.split("/").slice(-1).join(""),
                    path: name
                };
                var _this = this;
                WSManager.getWebSocket().deleteFile(token, function (err) {
                    if (!err) {
                        // note: file system watcher will take care of populating file tree view
                        var notification = "File " + name + " successfully deleted.";
                        NotificationManager.show(notification);
                        // f.clearListeners(); --TODO: check if this is actually needed
                        resolve(name);
                    } else {
                        // reject with error
                        reject(err);
                        NotificationManager.error(err);
                    }
                });
            }
        });
	};
    
	/**
     * @function <hr><a name="deleteFileDialog">deleteFileDialog</a>
     * @description Deletes a file from disk. This function is a variant of <a href="#deleteFile">deleteFile</a>
     *              designed to show a confirmation dialog before deleting files.
     * @param path {!String} The path of the file that shall be deleted.
     *              The provided file path is used as a relative path from the project folder
     *              of the PVSio-web installation (i.e., pvsio-web/examples/projects/).
     * @returns {Promise(String)} A Promise that resolves to the name of the deleted file.
     * @memberof module:ProjectManager
     * @instance
     *
	 */
    ProjectManager.prototype.deleteFileDialog = function (path, content, opt) {
        return new Promise(function (resolve, reject) {
            var ans = confirm("Delete file " + path + "?");
            if (ans) {
                _projectManager.deleteFile(path, content, opt).then(function (res) {
                    resolve(res);
                }).catch(function (err) { reject(err); });
            } else {
                reject({
                    code: "CANCELED_BY_USER",
                    message: "Operation cancelled by the user",
                    path: path
                });
            }
        });
    };

    /**
	 * @function <hr><a name="rmDir">rmDir</a>
     * @description Deletes a directory.
     * @param path {!String} Path of the folder that shall be deleted.
     *              The provided file path is used as a relative path from the project folder
     *              of the PVSio-web installation (i.e., pvsio-web/examples/projects/).
	 * @return {Promise} A Promise that resolves to the name of the deleted folder.
     * @memberof module:ProjectManager
     * @instance
	 */
    ProjectManager.prototype.rmDir = function (path) {
        return new Promise(function (resolve, reject) {
            if (path) {
                WSManager.getWebSocket().deleteDirectory(path, function (err) {
                    if (!err || err.code === "ENOENT") {
                        var notification = "Folder " + path + " removed from project.";
                        NotificationManager.show(notification);
                        resolve(path);
                    } else {
                        //show error
                        NotificationManager.error(err);
                        reject(err);
                    }
<<<<<<< HEAD
                }
            });
            //set the main pvs file
            if (mainFileName) {
                var file = p.getProjectFile(mainFileName);
                if (file) {
                    p.mainPVSFile(file);
                }
            }
            //load scripts if any
            var scriptsFile = p.getRecordedScripts();
            var scripts = JSON.parse(scriptsFile.content());
            if (scripts.length === 0) {
                ScriptPlayer.clearView();
            } else {
                scripts.forEach(function (s) {
                    ScriptPlayer.addScriptToView(s);
                });
            }
            
        }
		
		return p._dirty(false);
	}
    /**
     * Displays a dialog for the user to select a project
     * @param {function} cb a callback to invoke with the selected project name
     * uses standard callback params where the first parameter is an error if one exists
     */
    ProjectManager.prototype.selectProject = function (cb) {
        cb = cb || noop;
        var ws = WSManager.getWebSocket();
        ws.send({type: "listProjects"}, function (err, res) {
            if (!err) {
                var projects = res.projects;
                openProjectForm.create(projects, function (d) {
                    return d;
                }).on("ok", function (e, view) {
                    view.remove();
                    cb(null, e.data.projectName);
                }).on("cancel", function (e, view) {
                    view.remove();
                    cb("User canceled project selection");
=======
>>>>>>> dfa4798a
                });
            } else {
                reject({
                    code: "INVALID_PATH",
                    message: "Invalid path " + JSON.stringify(path),
                    path: path
                });
            }
        });
    };

    /**
	 * @function <hr><a name="rmDirDialog">rmDirDialog</a>
     * @description Deletes a directory. This is a variant of <a href="#rmDir">rmDir</a> designed
     *              to show a dialog to ask confirmation before deleting directories.
     * @param path {!String} Path of the folder that shall be deleted.
     *              The provided file path is used as a relative path from the project folder
     *              of the PVSio-web installation (i.e., pvsio-web/examples/projects/).
	 * @return {Promise} A Promise that resolves to the name of the deleted folder.
     * @memberof module:ProjectManager
     * @instance
	 */
    ProjectManager.prototype.rmDirDialog = function (path) {
        return new Promise(function (resolve, reject) {
            if (path) {
                var ans = confirm("Delete directory " + path + "?");
                if (ans) {
                    _projectManager.rmDir(path).then(function (res) {
                        resolve(res);
                    }).catch(function (err) { reject(err); });
                } else {
                    reject({
                        code: "CANCELED_BY_USER",
                        message: "Operation cancelled by the user",
                        path: path
                    });
                }
            } else {
                reject({
                    code: "INVALID_PATH",
                    message: "Invalid path " + JSON.stringify(path),
                    path: path
                });
            }
        });
    };
    
    /**
	 * @function <hr><a name="mkDir">mkDir</a>
     * @description Creates a directory.
     * @param path {!String} Path of the folder that shall be created.
     *              The provided file path is used as a relative path from the project folder
     *              of the PVSio-web installation (i.e., pvsio-web/examples/projects/).
	 * @param opt {?Object} Options
     *        <li>overWrite {bool} Enables overwriting of the directory. Default: false.</li>
	 * @return {Promise(Descriptor)} A Promise that resolves to a folder descriptor.
     * @memberof module:ProjectManager
     * @instance
	 */
    ProjectManager.prototype.mkDir = function (path, opt) {
        return new Promise(function (resolve, reject) {
            function mkDir_aux(path, opt) {
                WSManager.getWebSocket().writeDirectory(path, function (err, res) {
                    if (err) {
                        var msg = "Folder " + err.path;
                        if (err.code === "EEXIST") {
                            msg += " already exists.";
                        } else {
                            msg += " could not be created" + JSON.stringify(err);
                        }
                        if (!opt || !opt.silentMode) {
                            NotificationManager.error(msg);
                        } else { Logger.log(msg); }
                        reject(err);
                    } else {
                        var notification = "Directory " + res.path + " successfully created";
                        if (!opt || !opt.silentMode) {
                            NotificationManager.show(notification);
                        } else { Logger.log(notification); }
                        resolve(new Descriptor(res.path, null, { isDirectory: true }));
                    }
                });
            }
            if (path) {
                opt = opt || {};
                if (opt.overWrite) {
                    _projectManager.rmDir(path).then(function (res) {
                        mkDir_aux(path, opt);
                    }).catch(function (err) { reject(err); });
                } else {
                    mkDir_aux(path, opt);
                }
            } else {
                reject({
                    code: "INVALID_PATH",
                    message: "Invalid path " + JSON.stringify(path),
                    path: path
                });
            }
        });
    };
    
    /**
	 * @function <hr><a name="mkDirDialog">mkDirDialog</a>
     * @description Creates a directory. This is a variant of <a href="#mkDir">mkDir</a> designed
     *              to show a dialog to ask confirmation before overwriting directories.
     * @param path {!String} Path of the folder that shall be created.
     *              The provided file path is used as a relative path from the project folder
     *              of the PVSio-web installation (i.e., pvsio-web/examples/projects/).
	 * @param opt {?Object} Options
     *        <li>overWrite {bool} Enables overwrite. This option is handled by the function 
     *            so that directories are not overwritten without explicit confirmation form the user.</li>
	 * @return {Promise(Descriptor)} A Promise that resolves to a folder descriptor.
     * @memberof module:ProjectManager
     * @instance
	 */
    ProjectManager.prototype.mkDirDialog = function (path, opt) {
        return new Promise(function (resolve, reject) {
            if (path) {
                opt = opt || {};
                opt.overWrite = false;
                return _projectManager.mkDir(path, opt).catch(function (err) {
                    if (err.code === "EEXIST") {
                        var overWrite = confirm("Directory " + path + " already exists. Overwrite directory?");
                        if (overWrite) {
                            opt.overWrite = true;
                            _projectManager.mkDir(path, opt).then(function (res) {
                                resolve(res);
                            }).catch(function (err) { console.log(err); reject(err); });
                        }
                    }
                });
            } else {
                reject({
                    code: "INVALID_PATH",
                    message: "Invalid path " + JSON.stringify(path),
                    path: path
                });
            }
        });
    };

    
	/**
     * @function <hr><a name="getSelectedData">getSelectedData</a>
     * @description Gets the descriptor of the file or directory currently selected within the PVSio-web file browser.
	 * @returns {Descriptor} Returns the descriptor of the file that is currently selected within the PVSio-web file browser.
     * @memberof module:ProjectManager
     * @instance
	 */
	ProjectManager.prototype.getSelectedData = function () {
        var data = pvsFilesListView.getSelectedData();
        if (data.isDirectory) {
            return new Descriptor(data.path, null, { isDirectory: true });
        }
		return _projectManager.getSelectedFile();
	};
    
	/**
     * @function <hr><a name="getSelectedFile">getSelectedFile</a>
	 * @description Get the descriptor of the file currently selected within the PVSio-web file browser.
	 * @returns {Descriptor} Returns the descriptor of the file that is currently selected within the PVSio-web file browser.
     *          The function returns null if the selected item is a folder.
     *          This function is a variant of <a href="#getSelectedData">getSelectedData</a>
	 * @memberof module:ProjectManager
     * @instance
	 */
	ProjectManager.prototype.getSelectedFile = function () {
		return _projectManager.project().getDescriptor(pvsFilesListView.getSelectedItem());
	};
    
    /**
     * @function selectFile
     * @description Selects the file specified as argument
     * @param file {String|Descriptor} The file that shall be selected.
     *        <li>If the file is specified as a String, then file is a path relative 
     *        to the current project (and the name of the current project folder is included in the path).</li>
     *        <li>If the file is specified as a file descriptor (Descriptor), then the file descriptor
     *        shall be one of those stored in the current project. These descriptors can be retrieved
     *        using ProjectManager.getFileDescriptors().</li>
     * @returns {bool} true if the file was successfully selected, false otherwise
     * @memberof module:ProjectManager
     * @instance
     */
    ProjectManager.prototype.selectFile = function (file) {
        // select item in filetree
        if (file) {
            return pvsFilesListView.selectItem(file);
        }
        console.log("Warning: " + file + " parameter passed to PrototypeManager.selectFile(...)");
        return false;
    };

        
    //---------------------------------------------------------------------------------------- 
    //     These are the main APIs of ProjectManager
    //----------------------------------------------------------------------------------------
	/**
     * @function <a name="fireProjectChanged">fireProjectChanged</a>
	 * @description Fires "ProjectChanged" event, and contextually refreshes the PVSio-web browser user interface.
     * @private
	 */
    function fireProjectChanged(event) {
        var project = event.current;
        renderSourceFileList();
        _projectManager.selectFile(project.mainPVSFile() || project.pvsFilesList()[0] || project.name());
        _projectManager.fire(event);
    }

    /**
     * @function <hr><a name="openProject">openProject</a>
     * @description Load a project from disk.
     * @param projectName The name of the project that shall be opened.
     * @returns {Promise(Project)} A Promise that resolves to the descriptor of the project loaded from disk.
     * @memberof module:ProjectManager
     * @instance
     */
	ProjectManager.prototype.openProject = function (projectName) {
        return new Promise(function (resolve, reject) {
            if (projectName && typeof projectName === "string" && projectName !== "") {
                WSManager.getWebSocket().send({type: "openProject", name: projectName}, function (err, res) {
                    if (!err) {
                        var descriptors = []; // file descriptors
                        if (res.project.descriptors) {
                            res.project.descriptors.forEach(function (desc) {
                                descriptors.push(new Descriptor(desc.path, desc.content, { encoding: desc.encoding }));
                            });
                        }
                        var p = new Project(res.project.name);
                        p.initFromJSON(descriptors);
                        p._dirty(false);
                        var evt = {type: "ProjectChanged", current: p, previous: _projectManager.project()};
                        _projectManager.project(p);
                        // fire ProjectChanged event
                        fireProjectChanged(evt);
                        resolve(p);
                    } else {
                        reject(err);
                    }
                });
            } else {
                reject({
                    code: "INVALID_ARG",
                    message: "Invalid project name " + projectName
                });
            }
        });
    };
    
    /**
     * @function <hr><a name="openProjectDialog">openProjectDialog</a>
     * @description Load a project from disk. This is a variant of <a href="#openProject">openProject</a>
     *              designed to show a dialog that shows the list of available projects 
     *              and allows the user to select which project shall be opened.
     * @returns {Promise(Project)} A Promise that resolves to the descriptor of the project loaded from disk.
     * @memberof module:ProjectManager
     * @instance
    */
    ProjectManager.prototype.openProjectDialog = function () {
        return new Promise(function (resolve, reject) {
            WSManager.getWebSocket().send({type: "listProjects"}, function (err, res) {
                if (!err) {
                    res.projects = res.projects.filter(function (project) {
                        return project.name !== Constants.autosavePath;
                    });
                    openProjectForm.create(res.projects, function (d) { return d; })
                        .on("ok", function (e, view) {
                            view.remove();
                            var name = e.data.projectName;
                            _projectManager.openProject(name).then(function (res) {
                                resolve(name);
                            }).catch(function (err) { reject(err); });
                        })
                        .on("cancel", function (e, view) {
                            view.remove();
                            reject({
                                code: "CANCELED_BY_USER",
                                message: "Operation cancelled by the user"
                            });
                        });
                } else {
                    reject(err);
                }
            });
        });
    };
        

	/**
     * @function createProject
	 * @description Creates a new Project, that is a new directory in folder "examples/projects"
     * @param data {Object} Object with the following properties
     *    <li> projectName is a String defining the project name. This property is mandatory.</li>
     *    <li> prototypeImage is a FileList object specifying the prototype image. This property is optional and can be left unspecified.</li>
     *    <li> pvsSpec is a FileList object specifying the path of a txt file containing a model.  This property is optional and can be left unspecified.</li>
     *    <li> overWrite is a boolean that indicates whether the directory shall be overwritten with the new content in the case the directory already exists. If overWrite is false and the directory exists, then createProject will reject the request. This property is optional and can be left unspecified. Default is false.</li>
     *    <li> silentMode is a boolean than can be used to hide notifications.  This property is optional and can be left unspecified. Default is false. </li>
     * FIXME: the type of prototypeImage and pvsSpec should be changed into Descriptors. This way both local files and remote files can be passed as function arguments.
     * @returns {Promise(Project)} A Promise that resolves to the descriptor of the created project
     *    The descriptor has the following format:
     *    <li> projectName is a String defining the project name. </li>
     *    <li> prototypeImage is an Array of Strings; each string is the path of an image filename ?? </li>
     *    <li> pvsSpec is an Array of Strings; each string is the path of a txt file containing a model.</li>
     * @memberof ProjectManager
     * @instance
     */
    ProjectManager.prototype.createProject = function (data) {
        return new Promise(function (resolve, reject) {
            // sanity check
            if (!data || !data.projectName) {
                return reject({
                    err: "(ProjectManager.createProject) Illegal argument " + JSON.stringify(data),
                    data: data
                });
            }
            // params are ok
            var opt = {
                overWrite : data.overWrite,
                silentMode: data.silentMode
            };
            var descriptors = [];
            var project = new Project(data.projectName);
            return _projectManager.mkDir(data.projectName, opt).then(function (res) {
                project.importLocalFiles(data.pvsSpec).then(function (res) {
                    if (res) { descriptors = res; }
                    return project.importLocalFiles(data.prototypeImage).then(function (res) {
                        if (res && res.length > 0) {
                            descriptors = descriptors.concat(res);
                            descriptors.push(
                                project.addDescriptor(
                                    new Descriptor(
                                        "pvsioweb.json",
                                        JSON.stringify({ prototypeImage: res[0].name })
                                    )
                                )
                            );
                        }
                        var previous = _projectManager.project();
                        project.initFromJSON(descriptors);
                        _projectManager.project(project);
                        // fire ProjectChanged event
                        var evt = { type: "ProjectChanged", current: project, previous: previous };
                        fireProjectChanged(evt);
                        resolve(project);
                    }).catch(function (err) { reject(err); });
                }).catch(function (err) { reject(err); });
            }).catch(function (err) { reject(err); });
        });
    };
    
    /** 
     * @function createProjectDialog
	 * @description Shows a dialog that allows users to enter the details of a new project.
     * @returns {Promise(Project)} A Promise that resolves to the descriptor of the created project.
     *    The descriptor has the following format:
     *    <li> projectName is a String defining the project name. </li>
     *    <li> prototypeImage is an Array of Strings; each string is the path of an image filename ?? </li>
     *    <li> pvsSpec is an Array of Strings; each string is the path of a txt file containing a model.</li>
     * @memberof module:ProjectManager
     * @instance
     */
	ProjectManager.prototype.createProjectDialog = function () {
        return new Promise(function (resolve, reject) {
            WSManager.getWebSocket().send({type: "listProjects"}, function (err, res) {
                if (err) { console.log(err); }
                var projects = [];
                res.projects.forEach(function (project) {
                    projects.push(project.name);
                });
                CreateProjectView.create().on("cancel", function (e, formView) {
                    formView.remove();
                    reject({
                        code: "CANCELED_BY_USER",
                        message: "Operation cancelled by the user"
                    });
                }).on("ok", function (e, formView) {
                    if (projects.indexOf(e.data.projectName) >= 0) {
                        e.data.overWrite = confirm("Project " + e.data.projectName +
                                                " already exists. Overwrite project?");
                        if (e.data.overWrite) {
                            _projectManager.createProject(e.data).then(function (res) {
                                resolve(res);
                            }).catch(function (err) { reject(err); });
                            formView.remove();
                        } else {
                            reject({
                                code: "CANCELED_BY_USER",
                                message: "Operation cancelled by the user"
                            });
                        }
                    } else {
                        formView.remove();
                        return _projectManager.createProject(e.data).then(function (res) {
                            resolve(res);
                        }).catch(function (err) { reject(err); });
                    }
                });
            });
        });
    };
    
	/**
	 * @function <a name="saveProject">saveProject</a>
     * @description Saves the current project on disk.
	 * @returns {Promise(Project)} A Promise that resolves to the saved project.
	 * @memberof module:ProjectManager
     * @instance
	 */
	ProjectManager.prototype.saveProject = function () {
        return new Promise(function (resolve, reject) {
            _projectManager.project().saveProject().then(function (res) {
                _projectManager.fire({type: "ProjectSaved", project: _projectManager.project()});
                var notification = "Project " + _projectManager.project().name() + " saved successfully!";
                NotificationManager.show(notification);
                resolve(res);
            }).catch(function (err) {
                var msg = "There was an error saving the project: " + JSON.stringify(err);
                NotificationManager.error(msg);
                reject(err);
            });
        });
	};
	    
    /** 
     * @function <a name="saveProjectDialog">saveProjectDialog</a>
	 * @description This function is a variant of <a href="#saveProject">saveProject</a>
     *              that shows a dialog that allows users to enter the details of the project that shall be saved.
     * @param projectName {?String} Default name for the project. If this parameter is non-null, 
     *                             the name is shown in the dialog presented to the user.
     * @returns {Promise(Project)} A Promise that resolves to the descriptor of the saved project.
     *    The descriptor has the following format:
     *    <li> projectName is a String defining the project name. </li>
     *    <li> prototypeImage is an Array of Strings; each string is the path of an image filename ?? </li>
     *    <li> pvsSpec is an Array of Strings; each string is the path of a txt file containing a model.</li>
     * @memberof module:ProjectManager
     * @instance
     */
	ProjectManager.prototype.saveProjectDialog = function (projectName) {
        return new Promise(function (resolve, reject) {
            function saveProject(newName) {
                _projectManager.saveProject().then(function (res) {
                    var oldName = _projectManager.project().name();
                    res.renameProject(newName, function (err, res) {
                        if (err) {
                            // alert user
                            if (err.message === "ENOTEMPTY") {
                                alert("Error: the folder could not be renamed into " +
                                      err.newPath + " (another folder with the same name already exists)." +
                                      " Please choose a different name");
                            } else { alert(err.message); }
                            reject(err);
                        } else {
                            _projectManager.project(res);
                            //fire project changed event -- this will trigger updates in the UI
                            var evt = {
                                type: "ProjectChanged",
                                current: _projectManager.project(),
                                previous: oldName
                            };
                            fireProjectChanged(evt);
                            resolve(_projectManager.project());
                        }
                    });
                }).catch(function (err) { reject(err); });
            }
            WSManager.getWebSocket().send({type: "listProjects"}, function (err, res) {
                var projects = [];
                if (!err) {
                    res.projects.forEach(function (project) {
                        projects.push(project.name);
                    });
                } else {
                    console.log(err);
                }
                SaveProjectView.create(projectName).on("cancel", function (e, formView) {
                    formView.remove();
                    reject({
                        code: "CANCELED_BY_USER",
                        message: "Operation cancelled by the user"
                    });
                }).on("ok", function (e, formView) {
                    if (projects.indexOf(e.data.projectName) >= 0) {
                        e.data.overWrite = confirm("Project " + e.data.projectName +
                                                " already exists. Overwrite project?");
                        if (e.data.overWrite) {
                            // remove existing folder, save project and then rename folder
                            _projectManager.rmDir(e.data.projectName).then(function (res) {
                                saveProject(e.data.projectName);
                            }).catch(function (err) { reject(err); });
                        } else {
                            reject({
                                code: "EEXISTS",
                                message: "Cannot save: project " + e.data.projectName + " already exists."
                            });
                        }
                    } else {
                        saveProject(e.data.projectName);
                    }
                    formView.remove();
                });
            });
        });
    };

	/**
	 * @function <a name="backupProject">backupProject</a>
     * @description Creates a backup copy of the project files. The file content used for the backup 
     *              always reflects the current content shown in the PVSio-web user interface, that is
     *              even unsaved changed are saved.
     * @param cloneName {String} The name of the backup folder where the backup copy of the project files
     *                           shall be copied in.
	 * @returns {Promise(Project)} A Promise that resolves to the backup folder name.
	 * @memberof module:ProjectManager
     * @instance
	 */
	ProjectManager.prototype.backupProject = function (backupName, opt) {
        backupName = backupName || (_projectManager.project().name() + "_backup");
        return new Promise(function (resolve, reject) {
            var promises = [];
            var descriptors = _projectManager.project().getDescriptors();
            if (descriptors) {
                descriptors.forEach(function (descriptor) {
                    var path = descriptor.path.replace(_projectManager.project().name(), backupName);
                    promises.push(
                        new Promise(function (resolve, reject) {
                            descriptor.getContent().then(function (res) {
                                var options = opt || {};
                                options.encoding = descriptor.encoding;
                                _projectManager.writeFile(path, descriptor.content, options).then(function (res) {
                                    resolve(res);
                                }).catch(function (err) { reject(err); });
                            }).catch(function (err) { reject(err); });
                        })
                    );
                });
            }
            Promise.all(promises).then(function (res) {
                resolve(backupName);
            }).catch(function (err) { console.log(err); reject(err); });
        });
	};

    /**
	 * @function <hr><a name="deleteProject">deleteProject</a>
     * @description Deletes a project: its directory and all its files.
     * @param projectName {!String} Name of the project that shall be deleted.
     *              The provided name is relative to the project folder (pvsio-web/examples/projects/).
	 * @return {Promise} A Promise that resolves to the name of the deleted project.
     * @memberof module:ProjectManager
     * @instance
	 */
    ProjectManager.prototype.deleteProject = function (projectName) {
        return _projectManager.rmDir(projectName);
    };

    /**
	 * @function <hr><a name="deleteProjectDialog">deleteProjectDialog</a>
     * @description Deletes a project: its directory and all its files. This is a variant of <a href="#rmDir">rmDir</a> designed
     *              to show a dialog to ask confirmation before deleting the project.
     * @param projectName {!String} Name of the project that shall be deleted.
     *              The provided name is relative to the project folder pvsio-web/examples/projects/.
	 * @return {Promise} A Promise that resolves to the name of the deleted project.
     * @memberof module:ProjectManager
     * @instance
	 */
    ProjectManager.prototype.deleteProjectDialog = function (projectName) {
        return _projectManager.rmDirDialog(projectName);
    };
    
    /**
     * @function getFileDescriptors
     * @description Returns the file descriptors stored in the currect project.
     * @returns {Array(Descriptor)}
     * @memberof module:ProjectManager
     * @instance
     */
    ProjectManager.prototype.getFileDescriptors = function () {
        return _projectManager.project().getDescriptors();
    };
    
    	
    /**
     * @function fileExists
     * @description Checks whether a file exists on disk in the current project folder.
     * @param file {Descriptor|String} The file path that needs to be checked.
     *        The file path can be specified as a String, or as a file descriptor (Descriptor).
     *        The path is relative to the current project.
     * returns {Promise} A Promise that resolves to true if pf exists, otherwise returns false
     * @memberof module:ProjectManager
     * @instance     
     */
    ProjectManager.prototype.fileExists = function (file) {
        return _projectManager.project().fileExists(file);
    };

    /**
     * @function fileDescriptorExists
     * @description Check whether the file descriptor passes as argument is stored in the current project.
     *              File descriptors are uniquely identified using the String specified in property path. 
     * @param descriptor {Descriptor|String} The file descriptor whose existence shall be checked within the current project.
     * @returs {bool} true if the descriptor exists, false otherwise
     * @memberof module:ProjectManager
     * @instance
     */
    ProjectManager.prototype.fileDescriptorExists = function (descriptor) {
        return _projectManager.project().fileDescriptorExists(descriptor);
    };
    
    /**
     * @function restartPVSioWeb
     * @description Restarts the PVSio-wev process with the current project. The callback is invoked when the process is ready.
	 * @param cb {ProjectManager~pvsProcessReady} The callback function that shall be invoked wht the process is ready.
     * @memberof module:ProjectManager
     * @instance
	*/
	ProjectManager.prototype.restartPVSioWeb = function (cb) {
        function noop() {}
		cb = cb || noop;
		var project = _projectManager.project(),
            ws = WSManager.getWebSocket();
		if (project && project.mainPVSFile()) {
			ws.lastState("init(0)");
			ws.startPVSProcess({
                name: project.mainPVSFile().name,
                projectName: project.name()
            }, cb);
		}
		return _projectManager;
	};
    
	/** 
     * @function createDefaultProject
	 * @description Creates a new default Project and its folder on disk.
     *              This is a variant of <a href="#createProject">createProject</a>: the project name is pre-defined, and the content of the project folder is restored (i.e., all files are loaded in to the project) if the project folder already exists.
     * @returns {Promise(Project)} Promise that resolves to the created project.
     * @memberof module:ProjectManager
     * @instance
     */
    ProjectManager.prototype.createDefaultProject = function () {
        return new Promise(function (resolve, reject) {
            function finalise(project) {
                //save the new project in project manager
                _projectManager.project(project);
                //fire project changed event -- this will trigger updates in the UI
                var evt = {type: "ProjectChanged", current: project, previous: (_projectManager.project() || project)};
                fireProjectChanged(evt);
                //resolve the Promise
                resolve(project);
            }
            _projectManager.createProject({
                projectName: Constants.defaultProjectName,
                overWrite: false, // we don't delete the content of the folder, but re-use it.
                silentMode: true
            }).then(function (res) {
                resolve(res);
            }).catch(function (err) {
                if (err.code === "EEXIST") {
                    finalise(new Project(Constants.defaultProjectName));
                } else {
                    reject(err);
                }
            });
        });
    };
     
	/**
     * @function <hr><a name="newFileDescriptor">newFileDescriptor</a>
	 * @description Creates a new file descriptor.
	 * @param data {Object({name: String, content: String,
     *              encoding: String, opt: {Object}})}.
     *    <li> name (String) represent the name of the file.
     *         The file name can be prefixed with a path.
     *         This property is mandatory.</li>
     *    <li> content (String) represents the content of the file.
     *         This property is optional.</li>
     *    <li> encoding (String) specified the file encoding (utf8 or base64).
     *         This property is optional. If unspecified, encoding utf8 is used.</li>
     * @returns {Descriptor} The created file descriptor. The file descriptor has the following properties:
     *    <li>path {String} The path of the file</li>
     *    <li>content {String} The content of the file</li>
     *    <li>encoding: {String} The encoding of the file</li>
     * Note: the returned descriptor is null when an error occurs in the creation of the file descriptor.
	 * @memberof module:ProjectManager
     * @instance
	 */
	ProjectManager.prototype.newFileDescriptor = function (data) {
        return _projectManager.project().newFileDescriptor(data);
    };
    
    
    ProjectManager.prototype.getSupportedImageExtensions = function () {
        return MIME.getInstance().getImageExts;
    };
    ProjectManager.prototype.isImage = function (name) {
        return MIME.getInstance().isImage(name);
    };

    
	/**
	 * @function <hr><a name="getInstance">getInstance</a>
     * @description Get a ProjectManager instance. The current implementation uses one instance all the time.
	 * @param project {Project} The PVSio-web project that shall be managed.
     *        The current implementation of Project Manager manages one project at a time.
     * @returns {ProjectManager} Get the active ProjectManager instance. The instance can fire the following events:
     *     <ul><li>"ProjectChanged"</li>
     *     <li>"ProjectSaved"</li>
     *     <li>"SelectedFileChanged"</li>
     *     <li>"WidgetsFileChanged"</li></ul>
     * @memberof module:ProjectManager
     * @instance
	 */
	module.exports = {
        getInstance: function () {
            return _projectManager || new ProjectManager();
        }
    };
/**
 * @callback ProjectManager~onProjectSaved
 * @param {object} err This value is set if any error occurs during the save operation.
 * @param {Project} project The project saved.
 */
/**
 * @callback ProjectManager~onFileDeleted
 * @param {object} err
 * @param {string} success
 */
/**
 * @callback ProjectManager~pvsProcessReady
 * @param {object} err This value is set if there is an error on the server (e.g. process failed to start)
 * @param {object} data This contains the console output when a pvsprocess starts
 */
});<|MERGE_RESOLUTION|>--- conflicted
+++ resolved
@@ -631,52 +631,6 @@
                         NotificationManager.error(err);
                         reject(err);
                     }
-<<<<<<< HEAD
-                }
-            });
-            //set the main pvs file
-            if (mainFileName) {
-                var file = p.getProjectFile(mainFileName);
-                if (file) {
-                    p.mainPVSFile(file);
-                }
-            }
-            //load scripts if any
-            var scriptsFile = p.getRecordedScripts();
-            var scripts = JSON.parse(scriptsFile.content());
-            if (scripts.length === 0) {
-                ScriptPlayer.clearView();
-            } else {
-                scripts.forEach(function (s) {
-                    ScriptPlayer.addScriptToView(s);
-                });
-            }
-            
-        }
-		
-		return p._dirty(false);
-	}
-    /**
-     * Displays a dialog for the user to select a project
-     * @param {function} cb a callback to invoke with the selected project name
-     * uses standard callback params where the first parameter is an error if one exists
-     */
-    ProjectManager.prototype.selectProject = function (cb) {
-        cb = cb || noop;
-        var ws = WSManager.getWebSocket();
-        ws.send({type: "listProjects"}, function (err, res) {
-            if (!err) {
-                var projects = res.projects;
-                openProjectForm.create(projects, function (d) {
-                    return d;
-                }).on("ok", function (e, view) {
-                    view.remove();
-                    cb(null, e.data.projectName);
-                }).on("cancel", function (e, view) {
-                    view.remove();
-                    cb("User canceled project selection");
-=======
->>>>>>> dfa4798a
                 });
             } else {
                 reject({
