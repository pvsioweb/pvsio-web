--- conflicted
+++ resolved
@@ -336,11 +336,7 @@
 	 * @param {ProjectFile} image the ProjectFile representing the project image
 	 * @memberof ProjectManager
 	 */
-<<<<<<< HEAD
-	///TODO change this to use promise?
-=======
     var img;
->>>>>>> 5720f119
 	ProjectManager.prototype.updateImage = function (image, cb) {
         img = new Image();
         
@@ -523,11 +519,7 @@
                                         project.name());
             if (image) {
                 pm.updateImage(image, function (res, scale) {
-<<<<<<< HEAD
 					WidgetManager.updateMapCreator(scale);
-=======
-                    WidgetManager.updateMapCreator();
->>>>>>> 5720f119
                     //fire project changed event
                     pm.fire({type: "ProjectChanged", current: project, previous: previousProject});
                     //invoke callback
@@ -554,16 +546,10 @@
             d3.select("#imageDiv img").attr("src", "").attr("height", "0").attr("width", "0");
             d3.select("#imageDiv svg").attr("height", "0").attr("width", "0");
             d3.select("#imageDiv").attr("style", "");
-<<<<<<< HEAD
-            d3.select("#body").attr("style", "height: 474px"); // 430 + 44
+            d3.select("#body").attr("style", "height: 480px"); // 430 + 44 + 6
             // show the draganddrop stuff
             d3.select("#imageDragAndDrop.dndcontainer").style("display", "block").style("height", "430px");
 			imageLoadPromise = Promise.resolve("no image");
-=======
-            d3.select("#body").attr("style", "height: 480px"); // 430 + 44 + 6
-            // show the draganddrop stuff
-            d3.select("#imageDragAndDrop.dndcontainer").style("display", "block").style("height", "430px");
->>>>>>> 5720f119
         }
         
         //create promises for the pvs source files, if any is specified in data
