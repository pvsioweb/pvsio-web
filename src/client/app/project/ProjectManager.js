/** @module ProjectManager*/
/**
 * Project Manager is responsible for operations on the project e.g., creation, removal, loading and modifying projects. It also currently manages the view of the project
 * @author Patrick Oladimeji
 * @date 11/15/13 9:49:03 AM
 */
/*jshint undef: true, unused: true*/
/*jslint vars: true, plusplus: true, devel: true, nomen: true, indent: 4, maxerr: 50 */
/*global define, d3, window, Promise, document, Image*/
define(function (require, exports, module) {
	"use strict";
	var property = require("util/property"),
		eventDispatcher = require("util/eventDispatcher"),
		Project = require("./Project"),
        FileTreeView = require("pvsioweb/FileTreeView"),
		ProjectFile = require("./ProjectFile"),
		WSManager = require("websockets/pvs/WSManager"),
		fs	= require("util/fileHandler"),
        Logger = require("util/Logger"),
        ScriptPlayer = require("util/ScriptPlayer"),
		displayPrompt = require("pvsioweb/forms/displayPrompt"),
        newProjectForm          = require("pvsioweb/forms/newProject"),
		openProjectForm         = require("pvsioweb/forms/openProject"),
		openFilesForm = require("pvsioweb/forms/openFiles"),
		WidgetManager = require("pvsioweb/WidgetManager").getWidgetManager(),
		NotificationManager = require("project/NotificationManager");

	///	Used to change name of default files (i.e: default_name + counter ) 
	var pvsFilesListView, _projectManager;
    var defaultTheoryName = "main";
    var defaultProjectName = "defaultProject";///FIXME export this variable to a module of constants
    var emptyTheoryContent = ": THEORY\n" +
                            " BEGIN\n " +
                            "  %-- Please type your PVS specification here!\n" +
                            " END "; // theory name needs to be included at the beginning and end
	
	function noop() {}
    
    function makeEmptyTheory(name) {
        return name + emptyTheoryContent + name;
    }
	
	/**
	 * Updates the name of the project on the document title
     * @private
	 */
	function projectNameChanged(event) {
		var name = event.current;
        document.title = "PVSio-Web -- " + name;
        d3.select("#header #txtProjectName").html(name);
	}

    function _editorChangedHandler(editor) {
        if (pvsFilesListView) {
            var pvsFile = _projectManager.project().getProjectFile(pvsFilesListView.getSelectedItem());
            if (pvsFile) {
                var dirty = pvsFile.content() !== editor.getValue();
                pvsFile.content(editor.getValue()).dirty(dirty); //update the selected project file content
                _projectManager.project()._dirty(dirty || _projectManager.project()._dirty());
            }
        }
    }
	
	/**
	 * Creates a new instance of the ProjectManager. It currently adds a listview for the files loaded into the
	 * project and keeps the list up to date whenever the project changes or the files within the project changes.
	 * @param {Project} project The project currently being managed
	 * @param {editor} editor The editor panel where the sped code is loaded
	 * @constructor
     * @this ProjectManager
	 */
	function ProjectManager(project, editor) {
		eventDispatcher(this);
		_projectManager = this;
		/**
            get or set the current {Project}
            @type {Project}
        */
		this.project = property.call(this, project)
			.addListener("ProjectNameChanged", projectNameChanged)
			.addListener("PropertyChanged", function (e) {
				e.fresh.addListener("ProjectMainSpecFileChanged", noop)
					.addListener("ProjectNameChanged", projectNameChanged);
				//update the project name
				projectNameChanged({current: e.fresh.name()});
			});
		this.editor = property.call(this, editor)
			.addListener("PropertyChanged", function (e) {
				e.fresh.on("change", _editorChangedHandler);
			});
		window.onbeforeunload =  function () {
            var p = _projectManager.project();
            if (p && p._dirty()) {
                return "Are you sure you want to exit? All unsaved changed will be lost.";
            }
        };
	}
	/**
		Returns a new project file with the specified theory name
		@param {string} theoryName the name of the theory
		@param {string} path the path to the file relative to the project root folder
		@returns {ProjectFile} the newly created projectfile
	*/
	ProjectManager.prototype.newTheoryFile = function (theoryName, path) {
		var content = makeEmptyTheory(theoryName);
		return new ProjectFile(path, content).encoding("utf-8");
	};
	/**
	 * Renders the list of pvs files in the project
	 * @memberof ProjectManager
	 */
	ProjectManager.prototype.renderSourceFileList = function (folderStructure) {
		var pm = this;
		var project = this.project(), editor = this.editor();
		var ws = WSManager.getWebSocket();
		pvsFilesListView = new FileTreeView("#pvsFiles", folderStructure, pm);
		
<<<<<<< HEAD
		pvsFilesListView.addListener("SelectedItemChanged", function (event) {
			//fetch sourcecode for selected file and update editor
=======
		pvsFilesListView.addListener("SelectedFileChanged", function (event) {
>>>>>>> e1248fde
            if (event.selectedItem) {
                if (event.selectedItem.isDirectory) {
					editor.off("change", _editorChangedHandler);
					editor.setOption("mode", "txt");
					editor.setValue("<< Please select a file to view/edit its content within the model editor. >>");
					editor.setOption("readOnly", true);
					editor.markClean();
					editor.focus();
<<<<<<< HEAD
//                        editor.on("change", _editorChangedHandler);                    
                } else {
=======
                    editor.on("change", _editorChangedHandler);                    
                } else {
                    //fetch sourcecode for selected file and update editor
>>>>>>> e1248fde
                    var pvsFile = project.getProjectFile(event.selectedItem.path);
                    if (!pvsFile) {//load the pvsfile and add to the project 
                        //since we are not passing a file content it will get loaded over websocket when requested
                        //we supress the spec file added event because the file already exists in the file tree
                        var theoryName = event.selectedItem.name.substr(0, event.selectedItem.name.indexOf(".pvs"));
                        pvsFile = project.addProjectFile(event.selectedItem.path, makeEmptyTheory(theoryName), "utf8", true);
                    }
                    if (pvsFile.content() !== undefined && pvsFile.content() !== null) {
                        editor.off("change", _editorChangedHandler);
                        editor.setOption("mode", "txt");
                        editor.setValue(pvsFile.content());
<<<<<<< HEAD
                        editor.setOption("readOnly", false);
                        editor.markClean();
                        if (pvsFile.isPVSFile()) {
                            editor.setOption("mode", "pvs");
=======
                        editor.markClean();
                        if (pvsFile.path().indexOf(".pvs") === pvsFile.path().length - 4) {
                            editor.setOption("mode", "pvs");
                        } else if (pvsFile.path().indexOf(".i") === pvsFile.path().length - 2) {
                            editor.setOption("mode", "mal");
>>>>>>> e1248fde
                        }
                        editor.focus();
                        editor.on("change", _editorChangedHandler);
                    } else {
                        //fetch file contents from server and set the value
                        var f = pvsFile.path();
                        ws.getFile(f, function (err, res) {
                            if (!err) {
                                editor.off("change", _editorChangedHandler);
                                editor.setOption("mode", "txt");
                                pvsFile.content(res.fileContent).dirty(false);
                                editor.setValue(pvsFile.content());
                                editor.markClean();
<<<<<<< HEAD
                                if (pvsFile.isPVSFile()) {
                                    editor.setOption("mode", "pvs");
=======
                                if (pvsFile.path().indexOf(".pvs") === pvsFile.path().length - 4) {
                                    editor.setOption("mode", "pvs");
                                } else if (pvsFile.path().indexOf(".i") === pvsFile.path().length - 2) {
                                    editor.setOption("mode", "mal");
>>>>>>> e1248fde
                                }
                                editor.focus();
                                editor.on("change", _editorChangedHandler);
                            } else {
                                Logger.log(err);
                            }
                        });
                    }
                }
            }
            //bubble the event
            event.type = "SelectedFileChanged";
            pm.fire(event);
		});
		
		return pvsFilesListView;
	};
	
	/**
	 * Gets the file selected in the source files list view.
	 * @returns {?ProjectFile} The project source file selected or null if no item was selected
	 * @memberof ProjectManager
	 */
	ProjectManager.prototype.getSelectedFile = function () {
		return this.project().getProjectFile(pvsFilesListView.getSelectedItem());
	};

	/**
	 * Returns the path of the selected item (file or directory) in the source files list view
	 * @memberof ProjectManager
	 */
	ProjectManager.prototype.getSelectedItem = function () {
		return pvsFilesListView.getSelectedItem();
	};

    /**
	 * Creats a new instance of a project from json data
	 * @param {{name: string,  projectFiles: string[]}} obj The json data from which the new project is instantiated
	 * @return {Project}
     * @private
	 */
	function initFromJSON(obj) {
		var p = new Project(obj.name), pf, mainFileName;
        if (obj.projectFiles) {
            ///FIXME handle scripts and widgetDefinitions (maybe we dont need to)
            obj.projectFiles.forEach(function (file) {
                if (file && file.filePath && file.fileContent) {
                    pf = p.addProjectFile(file.filePath, file.fileContent).encoding(file.encoding);
                    if (file.filePath.indexOf(".pvsioweb") > 0) {
                        mainFileName = JSON.parse(file.fileContent).mainPVSFile;
                    }
                }
            });
            //set the main pvs file
            if (mainFileName) {
                var file = p.getProjectFile(mainFileName);
                if (file) {
                    p.mainPVSFile(file);
                }
            }
        }
		
		return p._dirty(false);
	}
    /**
     * Displays a dialog for the user to select a project
     * @param {function} cb a callback to invoke with the selected project name
     * uses standard callback params where the first parameter is an error if one exists
     */
    ProjectManager.prototype.selectProject = function (cb) {
        cb = cb || noop;
        var ws = WSManager.getWebSocket();
        ws.send({type: "listProjects"}, function (err, res) {
            if (!err) {
                var projects = res.projects;
                openProjectForm.create(projects, function (d) {
                    return d;
                }).on("ok", function (e, view) {
                    view.remove();
                    cb(null, e.data.projectName);
                }).on("cancel", function (e, view) {
                    view.remove();
                    cb("User canceled project selection");
                });
            } else {
                cb(err);
            }
        });
    };
    /**
     Opens the project with the specified name.
     @param {function} cb a callback to invoke with the opened project once loading is complete on the server
    */
	ProjectManager.prototype.openProject = function (projectName, callback) {
		var pm = this;
		var ws = WSManager.getWebSocket();
        //open selected project
        ws.send({type: "openProject", name: projectName}, function (err, res) {
            if (!err) {
                ScriptPlayer.clearView();
                var p = initFromJSON(res.project),
                    image = p.getImage();
                WidgetManager.clearWidgetAreas();
                d3.select("div#body").style("display", null);
                pm.project(p);
                // always set mainPVSfile because ProjectChanged will trigger an invocation of pvsio with that file
                pm.project().mainPVSFile(pm.project().mainPVSFile() || pm.project().pvsFilesList()[0]);
                pm.project()._dirty(false);
                
                pm.fire({type: "ProjectChanged", current: p, previous: pm.project()});
 
                //list all pvsfiles
                if (p.pvsFilesList()) {
                    pm.renderSourceFileList(res.project.folderStructure);
                    pvsFilesListView.selectItem(p.mainPVSFile() || p.pvsFilesList()[0]);
                    // clear dirty flags
                    p.pvsFilesList().forEach(function (f) { f.dirty(false); });
                } else {
					//clear the editor from previous project
					pm.editor().setValue("");
				}
                // update image -- note that we need to wait the callback as image loading may take a little while in some cases
                if (image) {
                    pm.updateImage(image, function (res, scale) {
                        if (res.type !== "error") {
                            WidgetManager.updateMapCreator(scale, function () {
                                try {
									var wdStr = p.getWidgetDefinitionFile().content();
									if (wdStr && wdStr !== "") {
										var wd = JSON.parse(p.getWidgetDefinitionFile().content());
										WidgetManager.restoreWidgetDefinitions(wd);
										//update the widget area map scales 
										WidgetManager.scaleAreaMaps(scale);
									}
                                } catch (err) {
                                    Logger.log(err);
                                }
                            });
                            d3.select("#imageDragAndDrop.dndcontainer").style("display", "none");
                        } else {
                            Logger.log(res);
                            //show the image drag and drop div
                            d3.select("#imageDragAndDrop.dndcontainer").style("display", null);
                        }
                        if (callback && typeof callback === "function") { callback(p); }
                    });
                } else {
                    // remove previous image, if any
                    d3.select("#imageDiv img").attr("src", "").attr("height", "430").attr("width", "1128");
                    //show the image drag and drop div
                    d3.select("#imageDragAndDrop.dndcontainer").style("display", null);
                    if (callback && typeof callback === "function") { callback(p); }
                }
            }
        });
    };
	/**
	 * Opens a form that allows a user to select a list of files.
	 * Selected files are returned as a list parameter in the callback.
	 * @returns {Promise} a Promise that resolves  the files that have been selected and confirmed by user
	 * @memberof ProjectManager
	 */
	ProjectManager.prototype.openFiles = function () {
        return new Promise(function (resolve, reject) {
            openFilesForm.create().on("cancel", function (e, view) {
                view.remove();
                reject({ msg: "cancelled by user" });
            }).on("ok", function (e, view) {
                view.remove();
                resolve(e.data.projectFiles);
            });
        });
		
	};
	/**
	 * Updates the project image with in the prototype builder
	 * @param {ProjectFile} image the ProjectFile representing the project image
	 * @memberof ProjectManager
	 */
    var img;
	ProjectManager.prototype.updateImage = function (image, cb) {
        img = new Image();
        
        function imageLoadComplete(res) {
			//if the image width is more than the the containing element scale it down a little
			var parent = d3.select("#body > .ljs-hcontent"),
				scale = 1;
			function resize() {
                if (img) {
                    var pbox = parent.node().getBoundingClientRect(),
                        adjustedWidth = img.width,
                        adjustedHeight = img.height;
                    scale = 1;

                    if (img.width > pbox.width) {
                        adjustedWidth = pbox.width;
                        scale = adjustedWidth / img.width;
                        adjustedHeight = scale * img.height;
                    }

                    d3.select("#body").style("height", (adjustedHeight + 50) + "px");

                    d3.select("#imageDiv").style("width", adjustedWidth + "px").style("height", adjustedHeight + "px");
                    d3.select("#imageDiv img").attr("src", img.src).attr("height", adjustedHeight).attr("width", adjustedWidth);
                    d3.select("#imageDiv svg").attr("height", adjustedHeight).attr("width", adjustedWidth);
                    d3.select("#imageDiv svg > g").attr("transform", "scale(" + scale + ")");
                    //hide the draganddrop stuff
                    d3.select("#imageDragAndDrop.dndcontainer").style("display", "none");

                    //update widgets maps after resizing
                    WidgetManager.scaleAreaMaps(scale);
                }
			}
			resize();
            // invoke callback, if any
            if (cb && typeof cb === "function") { cb(res, scale); }
			parent.node().addEventListener("resize", resize);
        }
		
        function imageLoadError(res) {
            alert("Failed to load picture " + img.name);
            if (cb && typeof cb === "function") { cb(res); }
        }
   
        img.onload = imageLoadComplete;
        img.onerror = imageLoadError;
        img.name = image.path();
        img.src = image.content();
    };
	/**
		Change the image in the current project to the one specified in the parameter
		@param {string} imagePath
		@param {string} imageData base64 encoded data
		@returns {Promise} a promise that resolves when the image change process has completed
	*/
	ProjectManager.prototype.changeImage = function (imagePath, imageData) {
		var pm = this, project = this.project();
		var oldImage = project.getImage(),
			newImage = new ProjectFile(imagePath, imageData).encoding("base64");
		
		if (oldImage) {
			return pm.removeFile(oldImage)
				.then(function () {
					return pm.addFile(newImage);
				});
		} else {
			return pm.addFile(newImage);	
		}
	};
	/**
		Removes the specified file from the list of project files
		@param {ProjectFile} f the file to remove
		@returns {Promise} a promise that resolves with the deleted file or an error
	*/
	ProjectManager.prototype.removeFile = function (f) {
		var ws = WSManager.getWebSocket(), notification;
		var project = this.project();
		return new Promise(function (resolve, reject) {
			ws.send({type: "deleteFile", filePath: f.path()}, function (err) {
				if (!err) {
					project.removeFile(f);
					notification = "File " + f.path() + " has been deleted.";
					Logger.log(notification);
					NotificationManager.show(notification);
					resolve(f);
					f.clearListeners();
				} else {
					//show error
					reject(err);
					Logger.error(err);
				}
			});
		});
	};
	/**
		Adds the specified file to the list of project files
		@param {ProjectFile} file the file to add
		@param {bool} suppressEvent the parameter to flag whether or not to suppress the new file event
		@returns {Promise} a promise that resolves with the file added
	*/
	ProjectManager.prototype.addFile = function (file, suppressEvent) {
		var ws = WSManager.getWebSocket();
		var project = this.project();
		return new Promise(function (resolve, reject) {
			ws.writeFile({filePath: file.path(), fileContent: file.content(), encoding: file.encoding()}, function (err, res) {
				if (!err) {
					//add the spec file to the project and supress the event so we dont create multiple files
					console.log(res);
					project.addProjectFile(file, suppressEvent);
					resolve(file);
				} else {
					reject(err);
				}
			});
		});
	};
	
	/**
		Adds a folder to the project directory at the specified path
		@param {string} path the path of the new folders
		@return {Promise} a promise that resolves when the directory has been successfully written to disk
	*/
	ProjectManager.prototype.addFolder = function (path) {
		var ws = WSManager.getWebSocket();
		return new Promise(function (resolve, reject) {
			ws.writeDirectory(path, function (err, res) {
				if (!err) {
					resolve(res);
				} else {//there was an error so revert the name
					reject(err);
				}
			});
		});
	};
	
	/**
		Removes the specified directory from the project directory
		@param {string} path The path to the folder to remove
		@return {Promise} a promise that resolves with the removed path
	*/
	ProjectManager.prototype.removeFolder = function (path) {
		var ws = WSManager.getWebSocket(), notification;
		return new Promise(function (resolve, reject) {
			ws.send({type: "deleteFile", filePath: path}, function (err) {
				if (!err) {
					notification = "Folder " + path + " has been deleted.";
					Logger.log(notification);
					NotificationManager.show(notification);
					resolve(path);
				} else {
					//show error
					reject(err);
					Logger.error(err);
				}
			});
		});
	};
	
	/** 
	 * Creates a new Project.
     * @param data contains the following fields: projectName (string), 
     *                                            prototypeImage (vector of strings), 
     *                                            pvsSpec (vector of strings)
     * @memberof ProjectManager
     */
    ProjectManager.prototype.createProject = function (data, cb) {
        var pm = this;
        WidgetManager.clearWidgetAreas();
        ScriptPlayer.clearView();
        var project = new Project(data.projectName);
        var i, promises = [], imageLoadPromise;
        
        function finalise(folderStructure, previousProject, err) {
            var image = project.getImage();
            project.getProjectFiles().forEach(function (f) {
                f.dirty(false);
            });
            //set the main pvs file
            project.mainPVSFile(project.pvsFilesList()[0]);
            pm.project(project);
            pm.renderSourceFileList(folderStructure);
            pvsFilesListView.selectItem(project.mainPVSFile() ||
                                        project.pvsFilesList()[0] ||
                                        project.name());
            if (image) {
                pm.updateImage(image, function (res, scale) {
					WidgetManager.updateMapCreator(scale);
                    //fire project changed event
                    pm.fire({type: "ProjectChanged", current: project, previous: previousProject});
                    //invoke callback
                    if (cb && typeof cb === "function") { cb(err, project); }
                });
            } else {
                // remove previous image, if any
                img = null;
                d3.select("#imageDiv img").attr("src", "").attr("height", "430").attr("width", "1128");
                //fire project changed event
                pm.fire({type: "ProjectChanged", current: project, previous: previousProject});
                //invoke callback
                if (cb && typeof cb === "function") { cb(err, project); }
            }
        }
        
        // load image, if any is specified in data
        if (data.prototypeImage && data.prototypeImage[0]) {
            imageLoadPromise = fs.readLocalFileAsDataURL(data.prototypeImage[0])
                .then(function (res) {
                    project.changeImage(project.name() + "/" + res.filePath, res.fileContent);
                });
        } else {
            d3.select("#imageDiv img").attr("src", "").attr("height", "0").attr("width", "0");
            d3.select("#imageDiv svg").attr("height", "0").attr("width", "0");
            d3.select("#imageDiv").attr("style", "");
            d3.select("#body").attr("style", "height: 480px"); // 430 + 44 + 6
            // show the draganddrop stuff
            d3.select("#imageDragAndDrop.dndcontainer").style("display", "block").style("height", "430px");
			imageLoadPromise = Promise.resolve("no image");
        }
        
        //create promises for the pvs source files, if any is specified in data
        if (data.pvsSpec && data.pvsSpec.length > 0) {
            for (i = 0; i < data.pvsSpec.length; i++) {
                if (data.pvsSpec[i].name !== undefined) {
					promises.push(fs.readLocalFileAsText(data.pvsSpec[i]));
                }
            }
        } else {
            // create one file with the default content
            var emptySpec = {
                fileName: defaultTheoryName + ".pvs",
                fileContent: defaultTheoryName + emptyTheoryContent + defaultTheoryName
            };
            promises.push(Promise.resolve(emptySpec));
        }

        var previousProject = project || pm.project();
		imageLoadPromise.then(function () {
			Promise.all(promises)
				.then(function (pvsFiles) {
					pvsFiles.forEach(function (spec) {
						project.addProjectFile(project.name() + "/" + spec.fileName, spec.fileContent);
					});
				}).then(function () {
					project.saveNew({ projectName: data.projectName,
									  overWrite  : false }, function (err, res, folderStructure) {
						Logger.log({err: err, res: res});
						if (err && err.code === "EEXIST" &&
								confirm("Project " + data.projectName + " already exists. Overwrite the project?")) {
							project.saveNew({ projectName: data.projectName,
											 overWrite  : true }, function (err, res, folderStructure) {
								if (!err) {
									finalise(folderStructure, previousProject, err);
								} else {
									if (err) {
										alert("Error while creating the project "
											  + data.projectName + " (Error code " + err.code + ")");
									}
									//invoke callback
									if (cb && typeof cb === "function") { cb(err, project); }
								}
							});
						} else {
							finalise(folderStructure, previousProject, err);
							//invoke callback
							if (cb && typeof cb === "function") { cb(err, project); }
						}
					});
				});
		});
       
    };
    
	/** 
	 * Creates a new Project -- interactive version: displays the new Project dialog and handles the response 
     * @memberof ProjectManager
     */
	ProjectManager.prototype.newProject = function () {
        var pm = this;
        newProjectForm.create().on("cancel", function (e, formView) {
            Logger.log(e);
            formView.remove();
        }).on("ok", function (e, formView) {
            var data = e.data;
            Logger.log(e);
            formView.remove();
            pm.createProject(data);
        });
    };
	
	/**
	 * Saves the specified project.
	 * @param {Project} project The project to save
	 * @param {ProjectManager~onProjectSaved} cb The callback to invoke when the project save has returned
	 * @memberof ProjectManager
	 */
	ProjectManager.prototype.saveProject = function (project, cb) {
		var pm = this;
		project = project || pm.project();
		/**
            saves a project including image, widget definitions and pvsfiles
        */
        var name = project.name(), notification;
        if (name && name !== defaultProjectName && name.trim().length > 0) {
			project.save(function (err, res) {
				if (!err) {
                    project = res;
                    pm.fire({type: "ProjectSaved", project: project});
                    notification = "Project " + project.name() + " saved successfully!";
					NotificationManager.show(notification);
                    Logger.log(notification);
                } else {
					notification = "There was an error saving the project: " + JSON.stringify(err);
					NotificationManager.error(notification);
					Logger.error(notification);
                }
				if (typeof cb === "function") { cb(); }
			});
        } else if (name === defaultProjectName) {
			displayPrompt.create({header: "Please change the name from " + name + " before saving",
								  buttons: ["Cancel", "Save"]})
				.on("save", function (event, view) {
					var newProjectName = event.data.prompt.trim();
					project.name(newProjectName);
					project.updateFolderName(name, newProjectName);
					
					project.saveNew({projectName: newProjectName, overWrite: false}, function (err, res, folderStructure) {
						if (err) {
							notification = "There was an error saving the project: " + JSON.stringify(err);
							NotificationManager.error(notification);
							Logger.error(notification);
						} else {
							notification = "Project " + project.name() + " saved successfully!";
							NotificationManager.show(notification);
							pm.renderSourceFileList(folderStructure);
							pvsFilesListView.selectItem(project.mainPVSFile() ||
                                        project.pvsFilesList()[0] ||
                                        project.name());
						}
						if (typeof cb === "function") { cb(); }
					});
					view.remove();
				}).on("cancel", function (event, view) {
					notification = "Project save was cancelled. Please change the name from the  \"" + name + "\" is not a valid name.";
					NotificationManager.error(notification);
					view.remove();
					if (typeof cb === "function") { cb(); }
				});
		} else {
            notification = "Error: project not saved (project name \"" + name + "\" is not a valid name.)";
			NotificationManager.error(notification);
            if (typeof cb === "function") { cb(); }
        }
	};
	
	/**
	 * Saves pvs files to disk, interactive version, asks to set project name if current project has default name
	 * @param {ProjectFile} pvsFiles The spec files to save.
	 * @param {Project~onProjectSaved} cb The callback function to invoke when file has been saved
	 * @memberof Project
	 */
	ProjectManager.prototype.saveFiles = function (pvsFiles, cb) {
        if (pvsFiles) {
            var project = this.project();
            project.saveFile(pvsFiles, function (err, res) {
                if (!err) {
                    Logger.log(pvsFiles.map(function (f) {return f.path(); }).toString() + " saved.");
                } else { Logger.log(err); }
                if (typeof cb === "function") { cb(err, res); }
            });
        }
    };
    
    /**
     * selects the file (of type projectFile) specified as argument
     */
    ProjectManager.prototype.selectFile = function (pf) {
        // select item in filetree
        pvsFilesListView.selectItem(pf.path());
    };
    
    	
    /**
     * checks if file pf already exists in the project
     * returns true if pf exists, otherwise returns false
     */
	///FIXME file existence should be checked in the project not the list view
    ProjectManager.prototype.fileExists = function (pf) {
        return pvsFilesListView.fileExists(pf.path());
    };

    /**
		Restarts the pvsio web process with the current project. The callback is invoked once the process is ready
		@param {ProjectManager~pvsProcessReady} callback The function to call when the process is ready
	*/
	ProjectManager.prototype.restartPVSioWeb = function (callback) {
		callback = callback || noop;
		var project = this.project(), ws = WSManager.getWebSocket();
		if (project && project.mainPVSFile()) {
			ws.lastState("init(0)");
			ws.startPVSProcess({
                fileName: project.mainPVSFile().name(),
                projectName: project.name()
            }, callback);
		}
		return this;
	};
    
	/** 
	 * Creates a new default Project.
     * @memberof ProjectManager
     */
    ProjectManager.prototype.createDefaultProject = function (cb) {
        var pm = this;
        var defaultFileName = defaultTheoryName + ".pvs";
        var defaultFilePath = defaultProjectName + "/" + defaultFileName;
        var data = { projectName: defaultProjectName,
                     pvsSpec: [ defaultFilePath ],
                     prototypeImage: [] };
        
        WidgetManager.clearWidgetAreas();
        ScriptPlayer.clearView();
        var project = new Project(data.projectName);
        var mainFile = project.addProjectFile(data.pvsSpec[0], makeEmptyTheory(defaultTheoryName));
		//set the main pvs file
        project.mainPVSFile(mainFile);
       
		project.saveNew({ projectName: data.projectName,
                          overWrite: true }, function (err, res, folderStructure) {
            if (!err) {
                project._dirty(false);
                WidgetManager.updateMapCreator();
                pm.project(project);
                pm.renderSourceFileList(folderStructure);
                pvsFilesListView.selectItem(project.mainPVSFile());
                //fire project changed event
                pm.fire({type: "ProjectChanged", current: project});
            }
            if (cb && typeof cb === "function") {
                cb(err, res);
            }
        });
    };
     
    /** 
	 * Creates a new file in the current project.
     * @memberof ProjectManager
     */
	ProjectManager.prototype.createProjectFile = function (fileName, fileContent) {
        var file = new ProjectFile(this.project().name() + "/" + fileName, fileContent);
        return file;
    };
    
    
    ProjectManager.prototype.preparePageForImageUpload = function () {
        // FIXME: dont rely on extensions, use a "type" field in ProjectFile to specify whether the file is an image or a text file
        var imageExts = ["png", "jpg", "jpeg"], pm = this;

        //add listener for  upload button
        d3.selectAll("#btnLoadPicture").on("click", function () {
            d3.select("#btnSelectPicture").node().click();
        });

        function _updateImage(file) {
            fs.readLocalFileAsDataURL(file)
                .then(function (res) {
                    var p = pm.project();
                    pm.changeImage(p.name() + "/" + res.filePath, res.fileContent)
					.then(function () {
						pm.updateImage(p.getImage());
					});
                }).catch(function (err) {
                    Logger.log(err);
                });
        }

        d3.select("#btnSelectPicture").on("change", function () {
            var file = d3.event.currentTarget.files[0];
            if (file && imageExts.indexOf(file.name.split(".").slice(-1).join("").toLowerCase()) > -1) {
                _updateImage(file);
                if (d3.select("#imageDiv svg").node() === null) {
                    // we need to create the svg layer, as it's not there
                    // this happens when a new project is created without selecting an image
                    WidgetManager.updateMapCreator();
                }
            }
        });

        var c = document.getElementById("imageDiv");
        c.ondragover = function () {
            d3.select(c).style("border", "5px dashed black");
            return false;
        };
        c.ondragend = function (e) {
            d3.select(c).style("border", null);
            e.preventDefault();
            e.stopPropagation();
            return false;
        };
        c.ondrop =  function (e) {
            d3.select(c).style("border", null);
            var file = e.dataTransfer.files[0];
            _updateImage(file);
            e.preventDefault();
            e.stopPropagation();
            return false;
        };
    };
    
	module.exports = ProjectManager;
/**
 * @callback ProjectManager~onProjectSaved
 * @param {object} err This value is set if any error occurs during the save operation.
 * @param {Project} project The project saved.
 */
/**
 * @callback ProjectManager~onFileDeleted
 * @param {object} err
 * @param {string} success
 */
/**
 * @callback ProjectManager~pvsProcessReady
 * @param {object} err This value is set if there is an error on the server (e.g. process failed to start)
 * @param {object} data This contains the console output when a pvsprocess starts
 */
});<|MERGE_RESOLUTION|>--- conflicted
+++ resolved
@@ -115,12 +115,8 @@
 		var ws = WSManager.getWebSocket();
 		pvsFilesListView = new FileTreeView("#pvsFiles", folderStructure, pm);
 		
-<<<<<<< HEAD
 		pvsFilesListView.addListener("SelectedItemChanged", function (event) {
 			//fetch sourcecode for selected file and update editor
-=======
-		pvsFilesListView.addListener("SelectedFileChanged", function (event) {
->>>>>>> e1248fde
             if (event.selectedItem) {
                 if (event.selectedItem.isDirectory) {
 					editor.off("change", _editorChangedHandler);
@@ -129,14 +125,9 @@
 					editor.setOption("readOnly", true);
 					editor.markClean();
 					editor.focus();
-<<<<<<< HEAD
 //                        editor.on("change", _editorChangedHandler);                    
                 } else {
-=======
-                    editor.on("change", _editorChangedHandler);                    
-                } else {
                     //fetch sourcecode for selected file and update editor
->>>>>>> e1248fde
                     var pvsFile = project.getProjectFile(event.selectedItem.path);
                     if (!pvsFile) {//load the pvsfile and add to the project 
                         //since we are not passing a file content it will get loaded over websocket when requested
@@ -148,18 +139,10 @@
                         editor.off("change", _editorChangedHandler);
                         editor.setOption("mode", "txt");
                         editor.setValue(pvsFile.content());
-<<<<<<< HEAD
                         editor.setOption("readOnly", false);
                         editor.markClean();
                         if (pvsFile.isPVSFile()) {
                             editor.setOption("mode", "pvs");
-=======
-                        editor.markClean();
-                        if (pvsFile.path().indexOf(".pvs") === pvsFile.path().length - 4) {
-                            editor.setOption("mode", "pvs");
-                        } else if (pvsFile.path().indexOf(".i") === pvsFile.path().length - 2) {
-                            editor.setOption("mode", "mal");
->>>>>>> e1248fde
                         }
                         editor.focus();
                         editor.on("change", _editorChangedHandler);
@@ -173,15 +156,8 @@
                                 pvsFile.content(res.fileContent).dirty(false);
                                 editor.setValue(pvsFile.content());
                                 editor.markClean();
-<<<<<<< HEAD
                                 if (pvsFile.isPVSFile()) {
                                     editor.setOption("mode", "pvs");
-=======
-                                if (pvsFile.path().indexOf(".pvs") === pvsFile.path().length - 4) {
-                                    editor.setOption("mode", "pvs");
-                                } else if (pvsFile.path().indexOf(".i") === pvsFile.path().length - 2) {
-                                    editor.setOption("mode", "mal");
->>>>>>> e1248fde
                                 }
                                 editor.focus();
                                 editor.on("change", _editorChangedHandler);
