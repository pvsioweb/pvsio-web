/** @module ProjectManager*/
/**
 * Project Manager is responsible for operations on the project e.g., creation, removal, loading and modifying projects. It also currently manages the view of the project
 * @author Patrick Oladimeji
 * @date 11/15/13 9:49:03 AM
 */
/*jshint undef: true, unused: true*/
/*jslint vars: true, plusplus: true, devel: true, nomen: true, indent: 4, maxerr: 50 */
/*global define, d3, window, Promise, document, Image*/
define(function (require, exports, module) {
	"use strict";
	var property = require("util/property"),
		eventDispatcher = require("util/eventDispatcher"),
		Project = require("./Project"),
        FileTreeView = require("pvsioweb/FileTreeView"),
		ProjectFile = require("./ProjectFile"),
		WSManager = require("websockets/pvs/WSManager"),
		fs	= require("util/fileHandler"),
        Logger = require("util/Logger"),
        ScriptPlayer = require("util/ScriptPlayer"),
        newProjectForm          = require("pvsioweb/forms/newProject"),
		openProjectForm         = require("pvsioweb/forms/openProject"),
		openFilesForm = require("pvsioweb/forms/openFiles"),
		WidgetManager = require("pvsioweb/WidgetManager").getWidgetManager(),
		NotificationManager = require("project/NotificationManager");

	///	Used to change name of default files (i.e: default_name + counter ) 
	var pvsFilesListView, _projectManager;
    var defaultTheoryName = "main";
    var defaultProjectName = "defaultProject";///FIXME export this variable to a module of constants
    var emptyTheoryContent = ": THEORY\n" +
                            " BEGIN\n " +
                            "  %-- Please type your PVS specification here!\n" +
                            " END "; // theory name needs to be included at the beginning and end
	
	function noop() {}
    
    function makeEmptyTheory(name) {
        return name + emptyTheoryContent + name;
    }
	
	/**
	 * Updates the name of the project on the document title
     * @private
	 */
	function projectNameChanged(event) {
		var name = event.current;
        document.title = "PVSio-Web -- " + name;
        d3.select("#header #txtProjectName").html(name);
	}

    function _editorChangedHandler(editor) {
        if (pvsFilesListView) {
            var pvsFile = _projectManager.project().getProjectFile(pvsFilesListView.getSelectedItem());
            if (pvsFile) {
                var dirty = pvsFile.content() !== editor.getValue();
                pvsFile.content(editor.getValue()).dirty(dirty); //update the selected project file content
                _projectManager.project()._dirty(dirty || _projectManager.project()._dirty());
            }
        }
    }
	
	/**
	 * Creates a new instance of the ProjectManager. It currently adds a listview for the files loaded into the
	 * project and keeps the list up to date whenever the project changes or the files within the project changes.
	 * @param {Project} project The project currently being managed
	 * @param {editor} editor The editor panel where the sped code is loaded
	 * @constructor
     * @this ProjectManager
	 */
	function ProjectManager(project, editor) {
		eventDispatcher(this);
		_projectManager = this;
		/**
            get or set the current {Project}
            @type {Project}
        */
		this.project = property.call(this, project)
			.addListener("ProjectNameChanged", projectNameChanged)
			.addListener("PropertyChanged", function (e) {
				e.fresh.addListener("ProjectMainSpecFileChanged", noop)
					.addListener("ProjectNameChanged", projectNameChanged);
				//update the project name
				projectNameChanged({current: e.fresh.name()});
			});
		this.editor = property.call(this, editor)
			.addListener("PropertyChanged", function (e) {
				e.fresh.on("change", _editorChangedHandler);
			});
		window.onbeforeunload =  function () {
            var p = _projectManager.project();
            if (p && p._dirty()) {
                return "Are you sure you want to exit? All unsaved changed will be lost.";
            }
        };
	}
	/**
	 * Renders the list of pvs files in the project
	 * @memberof ProjectManager
	 */
	ProjectManager.prototype.renderSourceFileList = function (folderStructure) {
		var pm = this;
		var project = this.project(), editor = this.editor();
		var ws = WSManager.getWebSocket();
		pvsFilesListView = new FileTreeView("#pvsFiles", folderStructure, project);
		
		pvsFilesListView.addListener("SelectedFileChanged", function (event) {
			//fetch sourcecode for selected file and update editor
            if (event.selectedItem && !event.selectedItem.isDirectory) {
                var pvsFile = project.getProjectFile(event.selectedItem.path);
                if (!pvsFile) {//load the pvsfile and add to the project 
                    //since we are not passing a file content it will get loaded over websocket when requested
                    //we supress the spec file added event because the file already exists in the file tree
                    var theoryName = event.selectedItem.name.substr(0, event.selectedItem.name.indexOf(".pvs"));
                    pvsFile = project.addProjectFile(event.selectedItem.path, makeEmptyTheory(theoryName), "utf8", true);
                }
                if (pvsFile.content() !== undefined && pvsFile.content() !== null) {
                    editor.off("change", _editorChangedHandler);
                    editor.setOption("mode", "txt");
                    editor.setValue(pvsFile.content());
                    editor.markClean();
                    if (pvsFile.path().indexOf(".pvs") === pvsFile.path().length - 4) {
                        editor.setOption("mode", "pvs");
                    }
                    editor.focus();
                    editor.on("change", _editorChangedHandler);
                } else {
                    //fetch file contents from server and set the value
                    var f = pvsFile.path();
                    ws.getFile(f, function (err, res) {
                        if (!err) {
                            editor.off("change", _editorChangedHandler);
                            editor.setOption("mode", "txt");
                            pvsFile.content(res.fileContent).dirty(false);
                            editor.setValue(pvsFile.content());
                            editor.markClean();
                            if (pvsFile.path().indexOf(".pvs") === pvsFile.path().length - 4) {
                                editor.setOption("mode", "pvs");
                            }
                            editor.focus();
                            editor.on("change", _editorChangedHandler);
                        } else {
                            Logger.log(err);
                        }
                    });
                }
            }
            //bubble the event
            event.type = "SelectedFileChanged";
            pm.fire(event);
		});
		
		return pvsFilesListView;
	};
	/**
	 * Gets the file selected in the source files list view.
	 * @returns {?ProjectFile} The project source file selected or null if no item was selected
	 * @memberof ProjectManager
	 */
	ProjectManager.prototype.getSelectedFile = function () {
		return this.project().getProjectFile(pvsFilesListView.getSelectedItem());
	};

	/**
	 * Returns the path of the selected item (file or directory) in the source files list view
	 * @memberof ProjectManager
	 */
	ProjectManager.prototype.getSelectedItem = function () {
		return pvsFilesListView.getSelectedItem();
	};

    /**
	 * Creats a new instance of a project from json data
	 * @param {{name: string,  projectFiles: string[]}} obj The json data from which the new project is instantiated
	 * @return {Project}
     * @private
	 */
	function initFromJSON(obj) {
		var p = new Project(obj.name), pf, mainFileName;
        if (obj.projectFiles) {
            ///FIXME handle scripts and widgetDefinitions (maybe we dont need to)
            obj.projectFiles.forEach(function (file) {
                if (file && file.filePath && file.fileContent) {
                    pf = p.addProjectFile(file.filePath, file.fileContent).encoding(file.encoding);
                    if (file.filePath.indexOf(".pvsioweb") > 0) {
                        mainFileName = JSON.parse(file.fileContent).mainPVSFile;
                    }
                }
            });
            //set the main pvs file
            if (mainFileName) {
                var file = p.getProjectFile(mainFileName);
                if (file) {
                    p.mainPVSFile(file);
                }
            }
        }
		
		return p._dirty(false);
	}
    /**
     * Displays a dialog for the user to select a project
     * @param {function} cb a callback to invoke with the selected project name
     * uses standard callback params where the first parameter is an error if one exists
     */
    ProjectManager.prototype.selectProject = function (cb) {
        cb = cb || noop;
        var ws = WSManager.getWebSocket();
        ws.send({type: "listProjects"}, function (err, res) {
            if (!err) {
                var projects = res.projects;
                openProjectForm.create(projects, function (d) {
                    return d;
                }).on("ok", function (e, view) {
                    view.remove();
                    cb(null, e.data.projectName);
                }).on("cancel", function (e, view) {
                    view.remove();
                    cb("User canceled project selection");
                });
            } else {
                cb(err);
            }
        });
    };
    /**
     Opens the project with the specified name.
     @param {function} cb a callback to invoke with the opened project once loading is complete on the server
    */
	ProjectManager.prototype.openProject = function (projectName, callback) {
		var pm = this;
		var ws = WSManager.getWebSocket();
        //open selected project
        ws.send({type: "openProject", name: projectName}, function (err, res) {
            if (!err) {
                ScriptPlayer.clearView();
                var p = initFromJSON(res.project),
                    image = p.getImage();
                WidgetManager.clearWidgetAreas();
                d3.select("div#body").style("display", null);
                pm.project(p);
                // always set mainPVSfile because ProjectChanged will trigger an invocation of pvsio with that file
                pm.project().mainPVSFile(pm.project().mainPVSFile() || pm.project().pvsFilesList()[0]);
                pm.project()._dirty(false);
                
                pm.fire({type: "ProjectChanged", current: p, previous: pm.project()});
                pm.editor().off("change", _editorChangedHandler);
                pm.editor().setValue("");
                //list all pvsfiles
                if (p.pvsFilesList()) {
                    pm.renderSourceFileList(res.project.folderStructure);
                    pvsFilesListView.selectItem(p.mainPVSFile() || p.pvsFilesList()[0]);
                    // clear dirty flags
                    p.pvsFilesList().forEach(function (f) { f.dirty(false); });
                }
                pm.editor().on("change", _editorChangedHandler);
                // update image -- note that we need to wait the callback as image loading may take a little while in some cases
                if (image) {
                    pm.updateImage(image, function (res, scale) {
                        if (res.type !== "error") {
                            WidgetManager.updateMapCreator(scale, function () {
                                try {
                                    var wd = JSON.parse(p.getWidgetDefinitionFile().content());
                                    WidgetManager.restoreWidgetDefinitions(wd);
                                } catch (err) {
                                    Logger.log(err);
                                }
                                
                            });
                            d3.select("#imageDragAndDrop.dndcontainer").style("display", "none");
                        } else {
                            Logger.log(res);
                            //show the image drag and drop div
                            d3.select("#imageDragAndDrop.dndcontainer").style("display", null);
                        }
                        if (callback && typeof callback === "function") { callback(p); }
                    });
                } else {
                    // remove previous image, if any
                    d3.select("#imageDiv img").attr("src", "").attr("height", "430").attr("width", "1128");
                    //show the image drag and drop div
                    d3.select("#imageDragAndDrop.dndcontainer").style("display", null);
                    if (callback && typeof callback === "function") { callback(p); }
                }
            }
        });
    };
	/**
	 * Opens a form that allows a user to select a list of files.
	 * Selected files are returned as a list parameter in the callback.
	 * @returns {Promise} a Promise that resolves  the files that have been selected and confirmed by user
	 * @memberof ProjectManager
	 */
	ProjectManager.prototype.openFiles = function () {
        return new Promise(function (resolve, reject) {
            openFilesForm.create().on("cancel", function (e, view) {
                view.remove();
                reject({ msg: "cancelled by user" });
            }).on("ok", function (e, view) {
                view.remove();
                resolve(e.data.projectFiles);
            });
        });
		
	};
    
    ProjectManager.prototype.scaleImageMap = function (scale) {
        var areas = document.getElementById("basePrototypeMap").getElementsByTagName("area");
        var scaledAreas = document.getElementById("prototypeMap").getElementsByTagName("area");
        var n, m, coords = [];
        for (n = 0; n < areas.length; n++) {
            coords[n] = areas[n].coords.split(',');
        }
        for (n = 0; n < scaledAreas.length; n++) {
            for (m = 0; m < coords[n].length; m++) {
                coords[n][m] = parseFloat(coords[n][m]) * parseFloat(scale);
            }
            scaledAreas[n].coords = coords[n].join(",");
            // display areas need to be updated explicitly, as they are stand-alone html elements
            var cname = scaledAreas[n].getAttribute("class");
            if (cname.indexOf("Display") === 0) {
                // standard displays
                var disp = document.getElementById(cname);
                if (disp) {
                    //console.log(cname);
                    disp.setAttribute("x", coords[n][0]);
                    disp.setAttribute("y", coords[n][1]);
                    disp.setAttribute("width", coords[n][2] - coords[n][0]);
                    disp.setAttribute("height", coords[n][3] - coords[n][1]);
                    disp.setAttribute("font-size", (0.8 * (coords[n][3] - coords[n][1])) + "px");
                }
                // cursored displays
                disp = document.getElementById(cname + "_displayWidget");
                if (disp) {
                    //console.log(cname + "_displayWidget");
                    disp.setAttribute("x", coords[n][0]);
                    disp.setAttribute("y", coords[n][1]);
                    disp.setAttribute("width", coords[n][2] - coords[n][0]);
                    disp.setAttribute("height", coords[n][3] - coords[n][1]);
                    disp.setAttribute("font-size", (0.8 * (coords[n][3] - coords[n][1])) + "px");
                    disp.style.cssText = "left: " + coords[n][0] + "px; " +
                                         "top: " + coords[n][1] + "px; " +
                                         "width: " + (coords[n][2] - coords[n][0]) + "px; " +
                                         "height: " + (coords[n][3] - coords[n][1]) + "px; " +
                                         "font-size: " + (0.8 * (coords[n][3] - coords[n][1])) + "px; " +
                                         "position: absolute; color: white;";
                    if (disp.firstChild && disp.firstChild.id === "display") {
                        disp.firstChild.setAttribute("width", (coords[n][2] - coords[n][0]));
                        disp.firstChild.setAttribute("height", (coords[n][3] - coords[n][1]));
                    }
                }
            }
        }
        return areas;
    };

    
	/**
	 * Updates the project image with in the prototype builder
	 * @param {ProjectFile} image the ProjectFile representing the project image
	 * @memberof ProjectManager
	 */
	ProjectManager.prototype.updateImage = function (image, cb) {
        var img = new Image();
        var _this = this;
        
        function imageLoadComplete(res) {
			//if the image width is more than the the containing element scale it down a little
			var parent = d3.select("#body > .ljs-hcontent"),
				scale = 1;
			function resize() {
				var pbox = parent.node().getBoundingClientRect(),
					adjustedWidth = img.width,
					adjustedHeight = img.height;
				scale = 1;
				
				if (img.width > pbox.width) {
					adjustedWidth = pbox.width;
					scale = adjustedWidth / img.width;
					adjustedHeight = scale * img.height;
				}
				d3.select("#body").style("height", (adjustedHeight + 50) + "px");
				d3.select("#imageDiv").style("width", adjustedWidth + "px").style("height", adjustedHeight + "px");
				d3.select("#imageDiv img").attr("src", img.src).attr("height", adjustedHeight).attr("width", adjustedWidth);
				d3.select("#imageDiv svg").attr("height", img.height).attr("width", img.width);
				d3.select("#imageDiv svg > g").attr("transform", "scale(" + scale + ")");
				//hide the draganddrop stuff
				d3.select("#imageDragAndDrop.dndcontainer").style("display", "none");
<<<<<<< HEAD
				
				//update widgets maps after resizing
				function _getPos(el) {
					return {x: el.attr("x"), y: el.attr("y"), height: el.attr("height"), width: el.attr("width")};	
				}
				var widgets = WidgetManager.getAllWidgets();
				widgets.forEach(function (w) {
					var pos = _getPos(w.element());
					WidgetManager.updateLocationAndSize(w, pos, scale);
				});
=======
                // update widgets
                var simView = document.getElementById("btnSimulatorView").getAttribute("class");
                if (simView && simView.indexOf("active") >= 0) {
                    // update widgets
                    _this.scaleImageMap(scale);
                }
                
>>>>>>> f6630da8
			}
			resize();
            // invoke callback, if any
            if (cb && typeof cb === "function") { cb(res, scale); }
			parent.node().addEventListener("resize", resize);
        }
		
        function imageLoadError(res) {
            alert("Failed to load picture " + img.name);
            if (cb && typeof cb === "function") { cb(res); }
        }
   
        img.onload = imageLoadComplete;
        img.onerror = imageLoadError;
        img.name = image.path();
        img.src = image.content();
    };
	/** 
	 * Creates a new Project.
     * @param data contains the following fields: projectName (string), 
     *                                            prototypeImage (vector of strings), 
     *                                            pvsSpec (vector of strings)
     * @memberof ProjectManager
     */
    ProjectManager.prototype.createProject = function (data, cb) {
        var pm = this;
        WidgetManager.clearWidgetAreas();
        ScriptPlayer.clearView();
        var project = new Project(data.projectName);
        var i, promises = [];
        
        function finalise(folderStructure, previousProject, err) {
            var image = project.getImage();
            project.getProjectFiles().forEach(function (f) {
                f.dirty(false);
            });
            //set the main pvs file
            project.mainPVSFile(project.pvsFilesList()[0]);
            WidgetManager.updateMapCreator();
            pm.project(project);
            pm.renderSourceFileList(folderStructure);
            pvsFilesListView.selectItem(project.mainPVSFile() ||
                                        project.pvsFilesList()[0] ||
                                        project.name());
            if (image) {
                pm.updateImage(image, function () {
                    //fire project changed event
                    pm.fire({type: "ProjectChanged", current: project, previous: previousProject});
                    //invoke callback
                    if (cb && typeof cb === "function") { cb(err, project); }
                });
            } else {
                // remove previous image, if any
                d3.select("#imageDiv img").attr("src", "").attr("height", "430").attr("width", "1128");
                //fire project changed event
                pm.fire({type: "ProjectChanged", current: project, previous: previousProject});
                //invoke callback
                if (cb && typeof cb === "function") { cb(err, project); }
            }
        }
        
        // load image, if any is specified in data
        if (data.prototypeImage && data.prototypeImage[0]) {
            fs.readLocalFileAsDataURL(data.prototypeImage[0])
                .then(function (res) {
                    project.changeImage(project.name() + "/" + res.filePath, res.fileContent);
                });
        } else {
            d3.select("#imageDiv img").attr("src", "").attr("height", "430").attr("width", "1128");
            d3.select("#imageDiv svg").attr("height", "430").attr("width", "1128");
            // show the draganddrop stuff
            d3.select("#imageDragAndDrop.dndcontainer").style("display", "block");
        }
        
        //create promises for the pvs source files, if any is specified in data
        if (data.pvsSpec && data.pvsSpec.length > 0) {
            for (i = 0; i < data.pvsSpec.length; i++) {
                if (data.pvsSpec[i].name !== undefined) {
                    // FIXME: in what case do we use field content? this field is undefined when the user selects a file...
                    if (data.pvsSpec[i].content !== undefined) {
                        promises.push(data.pvsSpec[i].content);
                    } else {
                        promises.push(fs.readLocalFileAsText(data.pvsSpec[i]));
                    }
                }
            }
        } else {
            // create one file with the default content
            var emptySpec = {
                fileName: defaultTheoryName + ".pvs",
                fileContent: defaultTheoryName + emptyTheoryContent + defaultTheoryName
            };
            promises.push(emptySpec);
        }

        var previousProject = project || pm.project();
        Promise.all(promises)
            .then(function (pvsFiles) {
                pvsFiles.forEach(function (spec) {
                    project.addProjectFile(project.name() + "/" + spec.fileName, spec.fileContent);
                });
            }).then(function () {
                project.saveNew({ projectName: data.projectName,
                                  overWrite  : false }, function (err, res, folderStructure) {
                    Logger.log({err: err, res: res});
                    if (err && err.code === "EEXIST" &&
                            confirm("Project " + data.projectName + " already exists. Overwrite the project?")) {
                        project.saveNew({ projectName: data.projectName,
                                         overWrite  : true }, function (err, res, folderStructure) {
                            if (!err) {
                                finalise(folderStructure, previousProject, err);
                            } else {
                                if (err) {
                                    alert("Error while creating the project "
                                          + data.projectName + " (Error code " + err.code + ")");
                                }
                                //invoke callback
                                if (cb && typeof cb === "function") { cb(err, project); }
                            }
                        });
                    } else {
                        finalise(folderStructure, previousProject, err);
                        //invoke callback
                        if (cb && typeof cb === "function") { cb(err, project); }
                    }
                });
            });
    };
    
    
	/** 
	 * Creates a new Project -- interactive version: displays the new Project dialog and handles the response 
     * @memberof ProjectManager
     */
	ProjectManager.prototype.newProject = function () {
        var pm = this;
        newProjectForm.create().on("cancel", function (e, formView) {
            Logger.log(e);
            formView.remove();
        }).on("ok", function (e, formView) {
            var data = e.data;
            Logger.log(e);
            formView.remove();
            pm.createProject(data);
        });
    };
	
	/**
	 * Saves the specified project.
	 * @param {Project} project The project to save
	 * @param {ProjectManager~onProjectSaved} cb The callback to invoke when the project save has returned
	 * @memberof ProjectManager
	 */
	ProjectManager.prototype.saveProject = function (project, cb) {
		var pm = this;
		project = project || pm.project();
		/**
            saves a project including image, widget definitions and pvsfiles
        */
        var name = project.name();
        if (name && name !== defaultProjectName && name.trim().length > 0) {
            project.saveNew({ projectName: name,
                              overWrite: true }, function (err, res) {
                if (!err) {
                    project = res;
                    project.setProjectName(name);
                    project.pvsFilesList().forEach(function (f) { f.dirty(false); });
                    project._dirty(false);
                    projectNameChanged({current: name});
                    pvsFilesListView.renameProject(name);
                    pm.fire({type: "ProjectSaved", project: project});
                    var notification = "Project " + project.name() + " saved successfully!";
					NotificationManager.show(notification);
//                    d3.select("#project-notification-area").insert("p", "p").html(notification);
                    Logger.log(notification);
                    if (typeof cb === "function") { cb(); }
                } else {
                    if (err.code === "EEXIST") {
                        alert("Error: project not saved (project name \"" + name + "\" already exists, please use a different name.)");
                    }
                    if (typeof cb === "function") { cb(); }
                }
            });
        } else {
            if (name) {
                alert("Error: project not saved (project name \"" + name + "\" is not a valid name.)");
            }
            if (typeof cb === "function") { cb(); }
        }
	};
	
	/**
	 * Saves pvs files to disk, interactive version, asks to set project name if current project has default name
	 * @param {ProjectFile} pvsFiles The spec files to save.
	 * @param {Project~onProjectSaved} cb The callback function to invoke when file has been saved
	 * @memberof Project
	 */
	ProjectManager.prototype.saveFiles = function (pvsFiles, cb) {
        if (pvsFiles) {
            var project = this.project();
            project.saveFile(pvsFiles, function (err, res) {
                if (!err) {
                    Logger.log(pvsFiles.map(function (f) {return f.path(); }).toString() + " saved.");
                } else { Logger.log(err); }
                if (typeof cb === "function") { cb(err, res); }
            });
        }
    };
    
    /**
     * selects the file (of type projectFile) specified as argument
     */
    ProjectManager.prototype.selectFile = function (pf) {
        // select item in filetree
        pvsFilesListView.selectItem(pf.path());
    };
    
    	
    /**
     * checks if file pf already exists in the project
     * returns true if pf exists, otherwise returns false
     */
    ProjectManager.prototype.fileExists = function (pf) {
        return pvsFilesListView.fileExists(pf.path());
    };

    /**
		Restarts the pvsio web process with the current project. The callback is invoked once the process is ready
		@param {ProjectManager~pvsProcessReady} callback The function to call when the process is ready
	*/
	ProjectManager.prototype.restartPVSioWeb = function (callback) {
		callback = callback || noop;
		var project = this.project(), ws = WSManager.getWebSocket();
		if (project && project.mainPVSFile()) {
			ws.lastState("init(0)");
			ws.startPVSProcess({
                fileName: project.mainPVSFile().name(),
                projectName: project.name()
            }, callback);
		}
		return this;
	};
    
	/** 
	 * Creates a new default Project.
     * @memberof ProjectManager
     */
    ProjectManager.prototype.createDefaultProject = function (cb) {
        var pm = this;
        var defaultFileName = defaultTheoryName + ".pvs";
        var defaultFilePath = defaultProjectName + "/" + defaultFileName;
        var data = { projectName: defaultProjectName,
                     pvsSpec: [ defaultFilePath ],
                     prototypeImage: [] };
        
        WidgetManager.clearWidgetAreas();
        ScriptPlayer.clearView();
        var project = new Project(data.projectName);
        project.addProjectFile(data.pvsSpec[0], makeEmptyTheory(defaultTheoryName));

        project.saveNew({ projectName: data.projectName,
                          overWrite: true }, function (err, res, folderStructure) {
            if (!err) {
                //set the main pvs file
                project.mainPVSFile(new ProjectFile(defaultFilePath));
                project._dirty(false);
                WidgetManager.updateMapCreator();
                pm.project(project);
                pm.renderSourceFileList(folderStructure);
                pvsFilesListView.selectItem(project.mainPVSFile() || project.pvsFilesList()[0]);
                //fire project changed event
                pm.fire({type: "ProjectChanged", current: project});
            }
            if (cb && typeof cb === "function") {
                cb(err, res);
            }
        });
    };
     
    /** 
	 * Creates a new file in the current project.
     * @memberof ProjectManager
     */
	ProjectManager.prototype.createProjectFile = function (fileName, fileContent) {
        var file = new ProjectFile(this.project().name() + "/" + fileName, fileContent);
        return file;
    };
    
    
    ProjectManager.prototype.preparePageForImageUpload = function () {
        // FIXME: dont rely on extensions, use a "type" field in ProjectFile to specify whether the file is an image or a text file
        var imageExts = ["png", "jpg", "jpeg"], pm = this;

        //add listener for  upload button
        d3.selectAll("#btnLoadPicture").on("click", function () {
            d3.select("#btnSelectPicture").node().click();
        });

        function _updateImage(file) {
            fs.readLocalFileAsDataURL(file)
                .then(function (res) {
                    var p = pm.project();
                    p.changeImage(p.name() + "/" + res.filePath, res.fileContent);
                    pm.updateImage(p.getImage());
                }, function (err) {
                    Logger.log(err);
                });
        }

        d3.select("#btnSelectPicture").on("change", function () {
            var file = d3.event.currentTarget.files[0];
            if (file && imageExts.indexOf(file.name.split(".").slice(-1).join("").toLowerCase()) > -1) {
                _updateImage(file);
            }
        });

        var c = document.getElementById("imageDiv");
        c.ondragover = function () {
            d3.select(c).style("border", "5px dashed black");
            return false;
        };
        c.ondragend = function (e) {
            d3.select(c).style("border", null);
            e.preventDefault();
            e.stopPropagation();
            return false;
        };
        c.ondrop =  function (e) {
            d3.select(c).style("border", null);
            var file = e.dataTransfer.files[0];
            _updateImage(file);
            e.preventDefault();
            e.stopPropagation();
            return false;
        };
    };
    
	module.exports = ProjectManager;
/**
 * @callback ProjectManager~onProjectSaved
 * @param {object} err This value is set if any error occurs during the save operation.
 * @param {Project} project The project saved.
 */
/**
 * @callback ProjectManager~onFileDeleted
 * @param {object} err
 * @param {string} success
 */
/**
 * @callback ProjectManager~pvsProcessReady
 * @param {object} err This value is set if there is an error on the server (e.g. process failed to start)
 * @param {object} data This contains the console output when a pvsprocess starts
 */
});<|MERGE_RESOLUTION|>--- conflicted
+++ resolved
@@ -303,58 +303,6 @@
         });
 		
 	};
-    
-    ProjectManager.prototype.scaleImageMap = function (scale) {
-        var areas = document.getElementById("basePrototypeMap").getElementsByTagName("area");
-        var scaledAreas = document.getElementById("prototypeMap").getElementsByTagName("area");
-        var n, m, coords = [];
-        for (n = 0; n < areas.length; n++) {
-            coords[n] = areas[n].coords.split(',');
-        }
-        for (n = 0; n < scaledAreas.length; n++) {
-            for (m = 0; m < coords[n].length; m++) {
-                coords[n][m] = parseFloat(coords[n][m]) * parseFloat(scale);
-            }
-            scaledAreas[n].coords = coords[n].join(",");
-            // display areas need to be updated explicitly, as they are stand-alone html elements
-            var cname = scaledAreas[n].getAttribute("class");
-            if (cname.indexOf("Display") === 0) {
-                // standard displays
-                var disp = document.getElementById(cname);
-                if (disp) {
-                    //console.log(cname);
-                    disp.setAttribute("x", coords[n][0]);
-                    disp.setAttribute("y", coords[n][1]);
-                    disp.setAttribute("width", coords[n][2] - coords[n][0]);
-                    disp.setAttribute("height", coords[n][3] - coords[n][1]);
-                    disp.setAttribute("font-size", (0.8 * (coords[n][3] - coords[n][1])) + "px");
-                }
-                // cursored displays
-                disp = document.getElementById(cname + "_displayWidget");
-                if (disp) {
-                    //console.log(cname + "_displayWidget");
-                    disp.setAttribute("x", coords[n][0]);
-                    disp.setAttribute("y", coords[n][1]);
-                    disp.setAttribute("width", coords[n][2] - coords[n][0]);
-                    disp.setAttribute("height", coords[n][3] - coords[n][1]);
-                    disp.setAttribute("font-size", (0.8 * (coords[n][3] - coords[n][1])) + "px");
-                    disp.style.cssText = "left: " + coords[n][0] + "px; " +
-                                         "top: " + coords[n][1] + "px; " +
-                                         "width: " + (coords[n][2] - coords[n][0]) + "px; " +
-                                         "height: " + (coords[n][3] - coords[n][1]) + "px; " +
-                                         "font-size: " + (0.8 * (coords[n][3] - coords[n][1])) + "px; " +
-                                         "position: absolute; color: white;";
-                    if (disp.firstChild && disp.firstChild.id === "display") {
-                        disp.firstChild.setAttribute("width", (coords[n][2] - coords[n][0]));
-                        disp.firstChild.setAttribute("height", (coords[n][3] - coords[n][1]));
-                    }
-                }
-            }
-        }
-        return areas;
-    };
-
-    
 	/**
 	 * Updates the project image with in the prototype builder
 	 * @param {ProjectFile} image the ProjectFile representing the project image
@@ -362,7 +310,6 @@
 	 */
 	ProjectManager.prototype.updateImage = function (image, cb) {
         var img = new Image();
-        var _this = this;
         
         function imageLoadComplete(res) {
 			//if the image width is more than the the containing element scale it down a little
@@ -379,14 +326,15 @@
 					scale = adjustedWidth / img.width;
 					adjustedHeight = scale * img.height;
 				}
+
 				d3.select("#body").style("height", (adjustedHeight + 50) + "px");
+
 				d3.select("#imageDiv").style("width", adjustedWidth + "px").style("height", adjustedHeight + "px");
 				d3.select("#imageDiv img").attr("src", img.src).attr("height", adjustedHeight).attr("width", adjustedWidth);
 				d3.select("#imageDiv svg").attr("height", img.height).attr("width", img.width);
 				d3.select("#imageDiv svg > g").attr("transform", "scale(" + scale + ")");
 				//hide the draganddrop stuff
 				d3.select("#imageDragAndDrop.dndcontainer").style("display", "none");
-<<<<<<< HEAD
 				
 				//update widgets maps after resizing
 				function _getPos(el) {
@@ -397,15 +345,6 @@
 					var pos = _getPos(w.element());
 					WidgetManager.updateLocationAndSize(w, pos, scale);
 				});
-=======
-                // update widgets
-                var simView = document.getElementById("btnSimulatorView").getAttribute("class");
-                if (simView && simView.indexOf("active") >= 0) {
-                    // update widgets
-                    _this.scaleImageMap(scale);
-                }
-                
->>>>>>> f6630da8
 			}
 			resize();
             // invoke callback, if any
