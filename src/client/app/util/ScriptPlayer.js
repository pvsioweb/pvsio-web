--- conflicted
+++ resolved
@@ -144,13 +144,8 @@
 		runTest: runTest,
         clearView: function () {
             d3.select("#scripts ul").html("")
-<<<<<<< HEAD
-                .append("li").attr("id", "emptyPlaceholder").html("No Scripts")
-                .style("text-align", "center").style("padding", "20px").style("font-size", "0.8em");
-=======
                 .append("li").attr("id", "emptyPlaceholder").html("Please use the record button above to record interactions with the user interface prototype.")
                 .style("text-align", "center").style("padding", "20px").style("font-size", "0.8em").style("white-space", "normal");
->>>>>>> dfa4798a
         }
     };
 });