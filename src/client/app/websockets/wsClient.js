/**
 * Generic websocket client that is able to listen to messages and handle specific results from
 * server function call
 * @author Patrick Oladimeji
 * @contributors Paolo Masci
 * @date 6/4/13 18:50:25 PM
 */
/*jslint vars: true, plusplus: true, devel: true, nomen: true, indent: 4, maxerr: 50, esnext:true */
/*global define, WebSocket, Promise, _*/
define(function (require, exports, module) {
    "use strict";
    const property = require("util/property");
    const eventDispatcher = require("util/eventDispatcher");
    const uuid = require("util/uuidGenerator");
    const events = require("websockets/events");

    module.exports = function () {
<<<<<<< HEAD
        let o = eventDispatcher({}), ws, callbackRegistry = {}, receiversRegistry = {}, dbg = false;
=======
        let o = eventDispatcher({}), ws, callbackRegistry = {}, dbg = false;
>>>>>>> eef29cf5
        o.url = property.call(o, "ws://localhost");
		o.port = property.call(o);
        /**
         * Attempts to logon to the websocket server
         * returns a promise that resolves when the connection has been opened
         */
        o.logon = function () {
            return new Promise(function (resolve, reject) {
                if (ws) {
                    resolve(ws);
                } else {
                    let wsUrl = o.url();
                    if (o.port()) { wsUrl = wsUrl + ":" + o.port(); }
                    ws = new WebSocket(wsUrl);
                    ws.onopen = function (event) {
                        o.fire({type: events.ConnectionOpened, event: event});
                        resolve(ws);
                    };
                    ws.onerror = function (event) {
                        console.error("socket closed unexpectedly :/");
                        reject(event);
                    };
                    ws.onclose = function (event) {
                        ws = undefined;
                        o.fire({type: events.ConnectionClosed, event: event});
                        reject(event);
                    };
                    //when a message is received, look for the callback for that message id in the callbackRegistry
                    //if no callback exists then broadcast the event using the token type string
                    ws.onmessage = function (event) {
<<<<<<< HEAD
=======
                        console.log(event);
>>>>>>> eef29cf5
                        let token = JSON.parse(event.data);
                        //if token has an id check if there is a function to be called in the registry
                        if (token) {
                            if (token.err && !token.id) {
                                console.error("Warning: server replied with error state", token.err);
                                // these are critical errors such as websocket being closed
                                if (token.err.code !== "EPIPE") {
                                    console.error(JSON.stringify(token)); // errors should always be reported in the browser console
                                }
                                // clear callback log to unlock functions waiting
                                _.each(callbackRegistry, function (f) {
                                    f.call(o, token.err, null);
                                });
                                callbackRegistry = {}; // clean up callback registry for critical errors
                            }
                            if (token.type === "ctrl") {
                                let cbs = receiversRegistry[token.data.channelID];
                                if (cbs && cbs.length > 0) {
                                    cbs.forEach(function (f) {
                                        if (f && typeof f === "function") {
                                            f(token.data);
                                        }
                                    });
                                }
                            }
                            if (token.id && typeof callbackRegistry[token.id] === "function") {
                                let time = new Date().getTime() - token.time.client.sent;
                                console.log("Time to response", time, "ms");
                                if (token.type.indexOf("_error") >= 0 && dbg) {
                                    console.error(token); // errors should always be reported in the browser console
                                }
                                let f = callbackRegistry[token.id];
                                delete callbackRegistry[token.id];
                                f.call(o, token.err, token);
                            } else if (token.type && token.type !== "FileSystemUpdate") {
                                console.error("Warning: token id is not in callback registry");
                                o.fire(token);
                            }
                        }
                    };
                }
            });
        };
        /**
         * sends a message and register a callback to invoke when the message response is received from the server.
         */
        o.send = function (token, cb) {
            if (ws) {
                let id = uuid();
                if (token && token.type) {
                    token.id = token.id || id;
                    token.time = { client: { sent: new Date().getTime() } };
                    if (token.data && token.data.command && typeof token.data.command === "string") {
                        // removing white space is useful to reduce the message size (e.g., to prevent stdin buffer overflow)
                        token.data.command = token.data.command.split(",").map(function(str) { return str.trim(); }).join(",");
                    }
                    callbackRegistry[id] = cb;
                    ws.send(JSON.stringify(token));
                } else {
                    console.error("Token is undefined or malformed");
                    console.error(token);
                }
            } else {
                console.error("Cannot send: WebSocket is closed :/");
            }
            return o;
        };
        /**
            closes the websocket connection
        */
        o.close = function () {
            if (ws) {
                ws.close();
                ws = undefined;
                console.log("Client closes websocket connection...");
            }
        };

        o.registerReceiver = function (channelID, cb) {
            if (!receiversRegistry[channelID]) {
                receiversRegistry[channelID] = [];
            }
            receiversRegistry[channelID].push(cb);
            // if (ws) {
            //     if (!receiversRegistry[channelID]) {
            //         receiversRegistry[channelID] = [];
            //     }
            //     ws.send(JSON.stringify({
            //         id: uuid(),
            //         time: { client: { sent: new Date().getTime() } },
            //         type: "registerReceiver"
            //     }));
            // }
        };

        return o;
    };
});<|MERGE_RESOLUTION|>--- conflicted
+++ resolved
@@ -15,11 +15,7 @@
     const events = require("websockets/events");
 
     module.exports = function () {
-<<<<<<< HEAD
         let o = eventDispatcher({}), ws, callbackRegistry = {}, receiversRegistry = {}, dbg = false;
-=======
-        let o = eventDispatcher({}), ws, callbackRegistry = {}, dbg = false;
->>>>>>> eef29cf5
         o.url = property.call(o, "ws://localhost");
 		o.port = property.call(o);
         /**
@@ -50,10 +46,6 @@
                     //when a message is received, look for the callback for that message id in the callbackRegistry
                     //if no callback exists then broadcast the event using the token type string
                     ws.onmessage = function (event) {
-<<<<<<< HEAD
-=======
-                        console.log(event);
->>>>>>> eef29cf5
                         let token = JSON.parse(event.data);
                         //if token has an id check if there is a function to be called in the registry
                         if (token) {
