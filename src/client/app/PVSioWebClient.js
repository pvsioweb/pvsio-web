/**
 * @module PVSioWebClient
 * PVSio WebClient is the core component of pvsioweb. It creates a websocket connection to a nodejs server running
 * on localhost on port 8082
 * @author Patrick Oladimeji
 * @date 4/19/13 17:23:31 PM
 */
/*jslint vars: true, plusplus: true, devel: true, nomen: true, indent: 4, maxerr: 50*/
/*global define, Promise*/

define(function (require, exports, module) {
    "use strict";
    var pvsws                   = require("websockets/pvs/pvsWSClient"),
		eventDispatcher			= require("util/eventDispatcher"),
		d3						= require("d3/d3"),
		property				= require("util/property"),
		ws,
		_port = (window.location.href.indexOf(".herokuapp.com") >= 0 ||
                   window.location.href.indexOf("pvsioweb.org") >= 0) ? 0 : 8082,
		url = window.location.href.indexOf("file") === 0 ?
				("ws://localhost") : ("ws://" + window.location.hostname),
        instance;

	/**
	 * Creates a new PVSioWeb client object. This object is an event emitter and emits the following events:
	 * @constructor
	 */
	function PVSioWeb() {
		eventDispatcher(this);
		var _pvsioweb = this;
		//create pvs websocket connection
		//add listeners for pvs process events
		ws = pvsws()
			.serverUrl(url)
			.addListener('ConnectionOpened', function (e) {
                e.type = "WebSocketConnectionOpened";
				_pvsioweb.isWebSocketConnected(true).fire(e);
			}).addListener("ConnectionClosed", function (e) {
                e.type = "WebSocketConnectionClosed";
				_pvsioweb.isWebSocketConnected(false).fire(e);
			}).addListener("pvsoutput", function (e) {
				_pvsioweb.fire(e);
			}).addListener("processExited", function (e) {
				_pvsioweb.isPVSProcessConnected(false).fire(e);
			});

        // Forward key events to the active panel. By using this instead of registering their own global key listeners,
        // panels avoid breaking the functionality of other panels or causing behaviour that is confusing for the user.
        d3.select("body").on("keydown.global", function () {
            var e = d3.event;
            if (_pvsioweb._activePanel && _pvsioweb._activePanel.handleKeyEvent) {
                _pvsioweb._activePanel.handleKeyEvent(e);
            }
        });
	}
    /**
     Get or set whether the client is connected to the server websocket
    */
    PVSioWeb.prototype.isWebSocketConnected = property.call(PVSioWeb.prototype, false);
    /**
        Get or set whether the client is connected to the server pvsprocess
    */
    PVSioWeb.prototype.isPVSProcessConnected = property.call(PVSioWeb.prototype, false);
    /**get or set the port for the server connection */
	PVSioWeb.prototype.port = property.call(PVSioWeb.prototype, _port);

    /**
        Get or set the url for the server connection
    */
	PVSioWeb.prototype.serverUrl = property.call(PVSioWeb.prototype, url);
    /**
     * Checks whether the server is running on localhost
     */
	PVSioWeb.prototype.serverOnLocalhost = function () { return url.indexOf("ws://localhost") === 0; };
	/**
        Initiate connection to the server.
        Returns a promise object that resolves to the websocket connection when the connection opens
    */
	PVSioWeb.prototype.connectToServer = function () {
		if (this.isWebSocketConnected()) {
			return Promise.resolve(this.getWebSocket());
		}
        if (this.port()) {
            return ws.serverUrl(this.serverUrl()).port(this.port()).logon();
        } else {
            return ws.serverUrl(this.serverUrl()).logon();
        }
	};

    /**
        Disconnects from the server
    */
	PVSioWeb.prototype.disconnectFromServer = function () {
		ws.close();
		return this;
	};
	/**
        Get the websocket connection
    */
	PVSioWeb.prototype.getWebSocket = function () { return ws; };

    /**
        Creates a collapsible panel on the client app
		@param {object} options
			{
			headerText: string to display in panel header
			owner: <string> the name of the plugin that owns the panel
			ownerObject: <object> Main class of the plugin that owns the panel. Used for forwarding key events.
			onClick: function - handler to invoke when the panel is toggled. Argument passed to the function identifies
            whether the panel is now collapsed (true) or not (false).
			showContent: Whether the default initial state of the panel is open (showContent == true) or closed (showContent == true or undefined)
			parent: the html element selector for the parent i.e., where the panel should be created
			}
        @returns {d3.selection} The div created
    */
	PVSioWeb.prototype.createCollapsiblePanel = function (options) {
        var _this = this;
        var collapsed;

		options = options || {};
		options.parent = options.parent || "#body";
		var div = d3.select(options.parent).append("div").attr("class", "collapsible-panel-parent");
		var header = div.append("div").classed("header", true);
		var content = div.append("div").attr("class", "collapsible-panel");

        if (!options.isDemo) {
            header.on("click", function () {
                var icon = d3.select(this.firstChild);
                var label = d3.select(this.lastChild);

                if (content.attr("style") === null) {
                    content.attr("style", "display: none");
                    label.node().textContent += " (click to expand)";
                    icon.classed("glyphicon-plus-sign", true).classed("glyphicon-minus-sign", false);
                    collapsed = true;
                } else {
                    content.attr("style", null);
                    label.node().textContent = label.node().textContent.replace(" (click to expand)", "");
                    icon.classed("glyphicon-minus-sign", true).classed("glyphicon-plus-sign", false);
                    collapsed = false;
                }
                if (options.onClick && typeof options.onClick === "function") {
                    options.onClick(collapsed);
                }
            });
        }
<<<<<<< HEAD
        if (options.width) {
            div.style("width", options.width + "px");
        }
=======

        if (options.ownerObject) {
            div.on("mouseover", function () {
                _this._activePanel = options.ownerObject;
            });
        }

>>>>>>> 5651771a
		header.append("span")
			.attr("class", function () {
				return options.showContent === true ? "toggle-collapse glyphicon glyphicon-minus-sign" :
						"toggle-collapse glyphicon glyphicon-plus-sign";
            });
		if (options.owner) {
			div.attr("plugin-owner", options.owner);
		}
		if (options.headerText) {
			header.append("span").html(options.headerText).attr("class", "header");
		}
		if (!options.showContent && !options.isDemo) {
            header.node().lastChild.textContent += " (click to expand)";
            content.style("display", "none");
        }
		return content;
	};

    /**
        Removes the collapsible specified in the parameter.
        @param {d3.selection} container The div returned from a call to createCollapsiblePanel
    */
    PVSioWeb.prototype.removeCollapsiblePanel = function (container) {
        if (container && !container.empty() && container.node()) {
            var parent = d3.select(container.node().parentElement);
            if (parent.classed("collapsible-panel-parent")) {
                parent.remove();
            }
        }
    };

    /**
        Adds a stylesheet with the specified url to the page
     */
    PVSioWeb.prototype.addStyleSheet = function (url, cb) {
        cb = cb || function () {};
        var link = d3.select("html head").append("link").attr("type", "text/css").attr("rel", "stylesheet").attr("href", url);
        link.on("load", function () {
            cb(null, link);
        }).on("error", function () {
            cb("error");
        });
    };

	module.exports = {
        getInstance: function () {
            if (!instance) {
                instance = new PVSioWeb();
            }
            return instance;
        }
    };
});<|MERGE_RESOLUTION|>--- conflicted
+++ resolved
@@ -144,11 +144,6 @@
                 }
             });
         }
-<<<<<<< HEAD
-        if (options.width) {
-            div.style("width", options.width + "px");
-        }
-=======
 
         if (options.ownerObject) {
             div.on("mouseover", function () {
@@ -156,7 +151,10 @@
             });
         }
 
->>>>>>> 5651771a
+        if (options.width) {
+            div.style("width", options.width + "px");
+        }
+
 		header.append("span")
 			.attr("class", function () {
 				return options.showContent === true ? "toggle-collapse glyphicon glyphicon-minus-sign" :
