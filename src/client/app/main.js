--- conflicted
+++ resolved
@@ -19,12 +19,8 @@
 		SafetyTest     = require("plugins/safetyTest/SafetyTest"),
 		GraphBuilder   = require("plugins/graphbuilder/GraphBuilder"),
         ProjectAutoSaver = require("plugins/autoSaver/ProjectAutoSaver"),
-<<<<<<< HEAD
-        PluginManager  = require("plugins/PluginManager");
-=======
         PluginManager  = require("plugins/PluginManager"),
         Constants      = require("util/Constants");
->>>>>>> dfa4798a
 		
 	var client = PVSioWebClient.getInstance(), pluginManager = PluginManager.getInstance();
 	//register event listeners
@@ -65,34 +61,6 @@
                                 break;
 							}
 							if (event.target.checked) {
-<<<<<<< HEAD
-								pm.enablePlugin(plugin);
-							} else {
-								pm.disablePlugin(plugin);
-							}
-						});
-					pb = PrototypeBuilder.getInstance();
-					return pm.enablePlugin(pb)
-                        .then(function () {
-                            return pm.enablePlugin(ModelEditor.getInstance());    
-                        })
-                        .then(function () {
-                            var projectManager = pb.getProjectManager();
-                            ui.bindListeners(pb.getProjectManager());
-                            return new Promise(function (resolve, reject) {
-                                // create and default initial empty project containing an empty file (main.pvs)
-                                projectManager.createDefaultProject(function (err, res) {
-                                    //layout the sourcecode and files
-                                    layoutjs({el: "#sourcecode-editor-wrapper"});
-                                    //enable autosave plugin
-                                    pm.enablePlugin(ProjectAutoSaver.getInstance());
-                                    if (err) { reject(err); }
-                                    else { resolve(res); }
-                                });
-                            });
-                        });
-				});
-=======
                                 pluginManager.enablePlugin(plugin);
                             } else {
                                 pluginManager.disablePlugin(plugin);
@@ -113,7 +81,6 @@
                     }).catch(function (err) { reject(err); });
 				}).catch(function (err) { reject(err); });
             });
->>>>>>> dfa4798a
 		},
 		reset: function () {///This function is not tested
 			//client.disconnectFromServer();
