/**
 * Main entry point for pvsioweb module
 * @author Patrick Oladimeji
 * @date 4/19/13 17:23:31 PM
 */
/*jshint unused: false*/
/*jslint vars: true, plusplus: true, devel: true, nomen: true, indent: 4, maxerr: 50*/
/*global define, d3, layoutjs, Promise*/
define(function (require, exports, module) {
    "use strict";
    var PVSioWebClient = require("PVSioWebClient"),
        Logger         = require("util/Logger"),
        ui             = require("plugins/prototypebuilder/interface"),
        PrototypeBuilder = require("plugins/prototypebuilder/PrototypeBuilder"),
        PropertyTemplates = require("plugins/propertytemplates/PropertyTemplates"),
        ProjectManager = require("project/ProjectManager"),
        ModelEditor    = require("plugins/modelEditor/ModelEditor"),
        Emulink        = require("plugins/emulink/Emulink"),
        SafetyTest     = require("plugins/safetyTest/SafetyTest"),
        GraphBuilder   = require("plugins/graphbuilder/GraphBuilder"),
        PIMPrototyper  = require("plugins/pimPrototyper/PIMPrototyper"),
        ProjectAutoSaver = require("plugins/autoSaver/ProjectAutoSaver"),
        PluginManager  = require("plugins/PluginManager"),
        Constants      = require("util/Constants"),
        displayQuestion = require("pvsioweb/forms/displayQuestion"),
        BrowserUtils   = require("util/BrowserUtils");

    var client = PVSioWebClient.getInstance(),
        pluginManager = PluginManager.getInstance(),
        splashTimeout = null,
        reconnectOptions = (window.location.href.indexOf(".herokuapp.com") >= 0 ||
                   window.location.href.indexOf("pvsioweb.org") >= 0) ? { silentMode: true} : null;

    //register event listeners
    client.addListener('WebSocketConnectionOpened', function (e) {
        ui.webSocketConnected();
    }).addListener("WebSocketConnectionClosed", function (e) {
        ui.webSocketDisconnected();
        ui.reconnectToServer(reconnectOptions);
    }).addListener("processExited", function (e) {
        ui.pvsProcessDisconnected();
    });
    ProjectManager.getInstance().addListener("PVSProcessReady", function (event) {
        ui.pvsProcessConnected();
    }).addListener("PVSProcessDisconnected", function (event) {
        ui.pvsProcessDisconnected();
    });


    function enablePlugin(plugin) {
        return function () {
            return pluginManager.enablePlugin(plugin);
        };
    }

    function createDefaultProject() {
        return function () {
            return ProjectManager.getInstance().createDefaultProject();
        };
    }

    function hideSplash() {
        d3.select("#PVSio-web-logo").style("display", "none");
        d3.select("#content").classed("offscreen", false);
    }

    function showInterface(opt) {
        return function (res) {
            return new Promise(function (resolve, reject) {
                console.log("Browser version: " + BrowserUtils.getVersion());
                if (BrowserUtils.isBrowserSupported() === false) {
                    var msg = BrowserUtils.requiredBrowserWarning();
                    d3.select(".warnings").style("display", "block").append("p").html(msg);
                    d3.select(".warnings").select("#dismissWarnings").on("click", function () {
                        d3.select(".warnings").style("display", "none");
                    });
                    console.log(msg);
                }
                //hide pvsio-web loading screen if noSplash is set in opt and make the tool visible
                if (opt && opt.noSplash) {
                    hideSplash();
                    resolve(res);
                } else {
                    resolve(res);
                }
            });
        };
    }

    function registerPluginEvents() {
        return function (ws) {
            ui.init()
                .on("pluginToggled", function (event) {
                    var plugin;
                    switch (event.target.getAttribute("name")) {
                    case "EmuCharts Editor":
                        plugin = Emulink.getInstance();
                        break;
                    case "Graph Builder":
                        plugin = GraphBuilder.getInstance();
                        break;
                    case "Safety Test":
                        plugin = SafetyTest.getInstance();
                        break;
                    case "Model Editor":
                        plugin = ModelEditor.getInstance();
                        break;
                    case "Prototype Builder":
                        plugin = PrototypeBuilder.getInstance();
                        break;
<<<<<<< HEAD
                    case "Property Templates":
                        plugin = PropertyTemplates.getInstance();
=======
                    case "PIM Prototyper":
                        plugin = PIMPrototyper.getInstance();
>>>>>>> 5651771a
                        break;
                    }
                    if (event.target.checked) {
                        pluginManager.enablePlugin(plugin);
                    } else {
                        pluginManager.disablePlugin(plugin);
                    }
                });
            return Promise.resolve(true);
        };
    }

    module.exports = {
        start: function (opt) {
            clearTimeout(splashTimeout);
            return new Promise(function (resolve, reject) {
                client.connectToServer()
                    .then(registerPluginEvents())
                    .then(enablePlugin(ProjectAutoSaver.getInstance()))
                    .then(enablePlugin(PrototypeBuilder.getInstance()))
                    .then(createDefaultProject())
                    .then(showInterface(opt))
                    .then(function (res) {
                    //we have finished loading pvsio-web related things so hide the splash screen and show the tool -- we can also use this promise chain to show real updates to the user about what has been loaded
                        hideSplash();
                        resolve(res);
                    }).catch(function (err) {
                        console.log(err);
                        reject(err);
                    });
            });
        },
        reset: function () {///This function is not tested
            //client.disconnectFromServer();
            if (pluginManager.isLoaded(PrototypeBuilder.getInstance())) {
                pluginManager.disablePlugin(PrototypeBuilder.getInstance());
                ui.unload();
            }
        }
    };
});<|MERGE_RESOLUTION|>--- conflicted
+++ resolved
@@ -108,13 +108,11 @@
                     case "Prototype Builder":
                         plugin = PrototypeBuilder.getInstance();
                         break;
-<<<<<<< HEAD
+                    case "PIM Prototyper":
+                        plugin = PIMPrototyper.getInstance();
+                        break;
                     case "Property Templates":
                         plugin = PropertyTemplates.getInstance();
-=======
-                    case "PIM Prototyper":
-                        plugin = PIMPrototyper.getInstance();
->>>>>>> 5651771a
                         break;
                     }
                     if (event.target.checked) {
