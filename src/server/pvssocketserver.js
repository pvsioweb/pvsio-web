//#!/usr/bin/env node
/**
Copyright (c) 2012

Patrick Oladimeji
This file is part of pvsio-web.

pvsio-web is free software: you can redistribute it and/or modify it under the terms of the GNU General Public License as published by the Free Software Foundation, either version 3 of the License, or (at your option) any later version.

pvsio-web is distributed in the hope that it will be useful, but WITHOUT ANY WARRANTY; without even the implied warranty of MERCHANTABILITY or FITNESS FOR A PARTICULAR PURPOSE.  See the GNU General Public License for more details.

You should have received a copy of the GNU General Public License along with Foobar.  If not, see <http://www.gnu.org/licenses/>.
*/
/**
 * This file creates a connection to a pvsio process run locally or at specified host.
 * It also creates an express webserver to serve demo applications e.g. the infusion
 * pump pvsio demo.
 * The websocket connection started by this process listens for 3 commands:
 * sendCommand: used to send a pvsio command to the processs
 * startProcess: used to start the pvsio process
 * getSourceCode: used to get the source code of the pvs code being executed
 * @author patrick
 * @date 28 Jul 2012 21:52:31
 *
 */
/*jshint undef: true*/
/*jslint vars: true, plusplus: true, devel: true, nomen: true, indent: 4, maxerr: 50, undef: true, node: true*/
/*global __dirname*/

function run() {
    "use strict";

    var pvsio                   = require("./pvsprocess"),
        path                    = require("path"),
        ws                      = require("ws"),
        http                    = require("http"),
        fs                      = require("fs"),
        express                 = require("express"),
        webserver               = express(),
        open                    = require("open"),
        util                    = require("util"),
        procWrapper             = require("./processwrapper"),
        FileFilters             = require("./FileFilters"),
        port                    = process.env.PORT || 8082,
        pvsioProcessMap         = {},//each client should get his own process
        httpServer              = http.createServer(webserver),
        Promise                 = require("es6-promise").Promise,
        logger                  = require("tracer").console(),
        serverFuncs				= require("./serverFunctions"),
        baseProjectDir          = path.join(__dirname, "../../examples/projects/"),
        baseDemosDir			= path.join(__dirname, "../../examples/demos/"),
        clientDir				= path.join(__dirname, "../client");
    var clientid = 0, WebSocketServer = ws.Server;
    var fsWatchers = {};
    var writeFile = serverFuncs.writeFile,
        stat = serverFuncs.stat,
        renameFile = serverFuncs.renameFile,
        mkdirRecursive = serverFuncs.mkdirRecursive,
        openProject = serverFuncs.openProject,
        listProjects = serverFuncs.listProjects,
        getFolderTree = serverFuncs.getFolderTree,
        readFile = serverFuncs.readFile;

    /**
     * Utility function that dispatches responses to websocket clients
     * @param {{type:string, data}} token The token to send to the client
     * @param {Socket} socket The websocket to use to send the token
     */
    function processCallback(token, socket) {
        //called when any data is recieved from pvs process
        //if the type of the token is 'processExited' then send message to client if the socket is still open
        token.time  = token.time || {server: {}};
        token.time.server.sent = new Date().getTime();

        //always send relative directories to the client
        if (token.name && token.name.indexOf(baseProjectDir) === 0) {
            token.name = token.name.replace(baseProjectDir, "");
        }
        if (token.path && token.path.indexOf(baseProjectDir) === 0) {
            token.path = token.path.replace(baseProjectDir, "");
        }
        if (token.files) {
            token.files.forEach(function (f) {
                if (f.path && f.path.indexOf(baseProjectDir) === 0) {
                    f.path = f.path.replace(baseProjectDir, "");
                }
            });
        }
        if (token.err) {
            if (token.err.path) {
                token.err.path = token.err.path.replace(new RegExp(baseProjectDir, "g"), "");
            }
            if (token.err.message) {
                token.err.message = token.err.message.replace(new RegExp(baseProjectDir, "g"), "");
            }
        }


        if (socket && socket.readyState === 1) {
            socket.send(JSON.stringify(token));
        }
    }

    /**
     * reads and changes the settings in the .pvsioweb file in the project root
     * @param {string} projectName the name of the project
     * @param {string} key the key of the setting to write
     * @param {object} value the value of the setting to write
     * @returns {Promise} a promise that is resolved when the settings file has been written.
    */
    function changeProjectSetting(projectName, key, value) {
        var file = path.join(baseProjectDir, projectName, "/pvsioweb.json"),
            props = {};
        return new Promise(function (resolve, reject) {
            //if file does not exist, create it. Else read the property file and update just the key value specified
            fs.exists(file, function (exists) {
                if (!exists) {
                    props[key] = value;
                    writeFile(file, JSON.stringify(props, null, " "))
                        .then(resolve, reject);
                } else {
                    fs.readFile(file, {encoding: "utf8"}, function (err, res) {
                        props = {err: err};
                        if (!err) {
                            props =  JSON.parse(res) || props;
                            props[key] = value;
                            //write the file back
                            writeFile(file, JSON.stringify(props, null, " "), "utf8", { overWrite: true })
                                .then(resolve, reject);
                        } else {//there was an error so reject the promise
                            reject(err);
                        }
                    });
                }
            });
        });

    }

    //create logger
    webserver.use("/demos", function (req, res, next) {
        logger.log('Method: %s,  Url: %s, IP: %s', req.method, req.url, req.connection.remoteAddress);
        next();
    });


    //create the express static server serve contents in the client directory and the demos directory
    webserver.use(express.static(clientDir));
    webserver.use("/demos", express.static(baseDemosDir));
    webserver.use("/projects", express.static(baseProjectDir));
    //creating a pathname prefix for client so that demo css and scripts can be loaded from the client dir
    webserver.use("/client", express.static(clientDir));

    function typeCheck(file, cb) {
        if (process.env.PORT) { // this is for the PVSio-web version installed on the heroku cloud
            procWrapper().exec({
                command: "/app/pvs6.0/proveit -T -l -v " + file,
                callBack: cb
            });
        } else {
            procWrapper().exec({
                command: "proveit -l -v " + file,
                callBack: cb
            });
        }
    }
    /**
        Creates a function that updates the path of the parameter object such that it is relative to the
        basePath specified
    */
    function toRelativePath(basePath) {
        basePath = basePath || baseProjectDir;
        return function (d) {
            if (d.path && d.path.indexOf(basePath) === 0) {
                d.path = d.path.replace(basePath, "");
            }
            return d;
        };
    }
    /**
        utility function for check if a path is absolute
        ///TODO replace with path.isAbsolute once we upgrade node version to 0.12+
    */
    function isAbsolute(thepath) {
        return thepath.trim().indexOf(path.sep) === 0;
    }

    /**
        Reads the contents of a directory.
        @param {string} folderPath
        @returns {Promise} a promise that resolves with a list of objects representing the files in the directory
            each object contains {name: <String>, path: <String>, isDirectory: <boolean>}
    */
    function readDirectory(folderPath) {
        return new Promise(function (resolve, reject) {
            fs.readdir(folderPath, function (err, files) {
                if (!err) {
                    //get stat attributes for all the files using an async call
                    var promises = files.map(function (f) {
                        return new Promise(function (resolve, reject) {
                            fs.stat(path.join(folderPath, f), function (err, res) {
                                if (err) {
                                    reject(err);
                                } else {
                                     var fileStats = {
                                        created: res.birthtime,
                                        modified: res.mtime,
                                        size: res.size,
                                        isDirectory: res.isDirectory()
                                    };
                                    resolve(fileStats);
                                }
                            });
                        });
                    });

                    Promise.all(promises)
                        .then(function (res) {
                            var result = res.map(function (d, i) {
                                return {
                                    name: files[i],
                                    path: path.join(folderPath, files[i]),
                                    isDirectory: d.isDirectory,
                                    stats: d
                                };
                            });
                            resolve(result);
                        }, function (err) {
                            reject(err);
                        });
                } else {
                    reject(err);
                }
            });
        });
    }

    function unregisterFolderWatcher(folderPath) {
        var watcher = fsWatchers[folderPath];
        if (watcher) {
            watcher.close();
            delete fsWatchers[folderPath];
//            logger.debug("unregistered watcher for " + folderPath);
        }
    }

    function unregisterFolderWatchers() {
        Object.keys(fsWatchers).forEach(function (path) {
            unregisterFolderWatcher(path);
        });
        fsWatchers = {};
    }

    /**
        Register a watcher for the specified folder. Sends updates to the client using the socket.
        @param {string} folderPath
        @param {socket} socket
    */
    function registerFolderWatcher(folderPath, socket) {
        // this initial check helps us to prevent the server from crashing
        // when the function is erroneously invoked with wrong arguments
        if (!folderPath || !socket) {
            console.log("(FolderWatcher) Warning: incorrect folderPath or socket (folderPath: " +
                            JSON.stringify(folderPath) + ", socket: " + JSON.stringify(socket) + ")");
            return;
        }
        var notificationDelay = 200;

        unregisterFolderWatcher(folderPath);
        if (folderPath.indexOf("pvsbin") > -1) { return; }

        var watch = function (folder) {
            if (folder.indexOf("pvsbin") > -1) { return; }
//            logger.debug("watching changes to .. " + folder);
            return fs.watch(folder, {persistent: false}, function (event, name) {
                var extension = path.extname(name).toLowerCase();
                if (name && name !== ".DS_Store" && (event === "rename" || event === "change")) {
                    var fullPath = path.join(folder, name);
                    var token = {
                        type: "FileSystemUpdate",
                        name: name,
                        path: fullPath,
                        event: event,
                        time: {server: {}}
                    };
                    stat(fullPath)
                        .then(function (res) {
                            if (res.isDirectory()) {
                                registerFolderWatcher(fullPath, socket);
                                token.isDirectory = true;
                            }
                            if (token.isDirectory || FileFilters.indexOf(extension) > -1) {
                                setTimeout(function () {
                                    if (token.isDirectory) {
                                        getFolderTree(fullPath).then(function (data) {
                                            token.subFiles = data.filter(function (f) {
                                                return (!f.isDirectory) &&
                                                    FileFilters.indexOf(path.extname(f.path).toLowerCase()) > -1;
                                            }).map(toRelativePath(fullPath));
                                            token.subFolders = data.filter(function (f) {
                                                return f.isDirectory;
                                            }).map(toRelativePath(fullPath));
                                            processCallback(token, socket);
                                        }).catch(function (err) {
                                            token.err = err;
                                            processCallback(token, socket);
                                        });
                                    } else {
                                        processCallback(token, socket);
                                    }
                                }, notificationDelay);
                            }
                        }).catch(function (err) {
                            token.event = (err.code === "ENOENT") ? "delete" : event;
                            if (token.event === "delete") {
                                setTimeout(function () {
                                    processCallback(token, socket);
                                }, notificationDelay);
                                unregisterFolderWatcher(fullPath);
                            }
                        });
                }
            });
        };
        try {
            fsWatchers[folderPath] = watch(folderPath);
            // watch the sub-directories too
            getFolderTree(folderPath).then(function (data) {
                var subFolders = data.filter(function (f) {
                    return f.isDirectory;
                });
                // watch all subfolders
                subFolders.forEach(function (subFolder) {
                    if (!fsWatchers[subFolder.path]) {
                        fsWatchers[subFolder.path] = watch(subFolder.path);
                    }
                });
            });
        } catch (err) {
            logger.error(err);
        }
    }

    function readFolderContent(token, socket) {
        return new Promise(function (resolve, reject) {
            var res = {
                type: "FileSystemUpdate",
                event: "refresh",
                name: token.path,
                path: token.path,
                isDirectory: true,
                time: {server: {}}
            };
            getFolderTree(token.path).then(function (data) {
                res.subFiles = data.filter(function (f) {
                    return (!f.isDirectory) &&
                        FileFilters.indexOf(path.extname(f.path).toLowerCase()) > -1;
                }).map(toRelativePath(token.path));
                res.subFolders = data.filter(function (f) {
                    return f.isDirectory;
                }).map(toRelativePath(token.path));
                processCallback(res, socket);
                resolve(token.path);
            }).catch(function (err) {
                token.err = {
                    code: err.code,
                    message: err.message,
                    path: err.path
                };
                token.type += "_error";
                processCallback(token, socket);
                reject(err);
            });
        });
    }


    /**
        get function maps for client sockets
    */
    function createClientFunctionMaps() {
        var initProcessMap = function (socketid) {
            pvsioProcessMap[socketid] = pvsioProcessMap[socketid] || pvsio();
//            logger.debug(socketid);
        };
        var map = {
            "keepAlive": function (token, socket, socketid) {
                // do nothing
                // console.log("Receiving keepAlive message...");
            },
            "setMainFile": function (token, socket, socketid) {
                initProcessMap(socketid);
<<<<<<< HEAD
                var mainFile = token.path.split("/").slice(1).join("/");
                if (mainFile !== "") {
                    changeProjectSetting(token.projectName, "mainPVSFile", mainFile)
                        .then(function (res) {
                            res.id = token.id;
                            res.socketId = socketid;
                            res.time = token.time;
                            processCallback(res, socket);
                        });
                } else {
                    res.type = res.type + "_error";
                    res.err = {
                        message: "Invalid token " + JSON.stringify(token),
                        code: "ENOENT",
                        path: token.path
                    };
                    processCallback(res, socket);
                }
=======
                changeProjectSetting(token.projectName, "mainPVSFile", token.name)
                    .then(function (res) {
                        res.type = token.type;
                        res.id = token.id;
                        res.socketId = socketid;
                        res.time = token.time;
                        processCallback(res, socket);
                    });
>>>>>>> fda50a94
            },
            "changeProjectSetting": function (token, socket, socketid) {
                initProcessMap(socketid);
                if (token.key && token.value) {
                    changeProjectSetting(token.projectName, token.key, token.value)
                        .then(function (res) {
                            res.type = token.type;
                            res.id = token.id;
                            res.socketId = socketid;
                            res.time = token.time;
                            processCallback(res, socket);
                        });
                } else {
                    var res = {
                        type: token.type + "_error",
                        id: token.id,
                        socketId: socketid,
                        time: token.time
                    };
                    res.err = {
                        message: "Invalid token " + JSON.stringify(token),
                        code: "ENOENT",
                        path: token.projectName
                    };
                    processCallback(res, socket);
                }
            },
            "listProjects": function (token, socket, socketid) {
                initProcessMap(socketid);
                var result = {
                    type: token.type,
                    id: token.id,
                    socketId: socketid,
                    time: token.time
                };
                listProjects()
                    .then(function (projects) {
                        result.projects = projects;
                        processCallback(result, socket);
                    }).catch(function (err) {
                        result.type = token.type + "_error";
                        result.err = err;
                        processCallback(result, socket);
                    });
            },
            "openProject": function (token, socket, socketid) {
                initProcessMap(socketid);
                var res = {
                    id: token.id,
                    type: token.type,
                    socketId: socketid,
                    time: token.time
                };
                openProject(token.name)
                    .then(function (data) {
                        res.project = data;
                        unregisterFolderWatchers();
                        registerFolderWatcher(path.join(baseProjectDir, token.name), socket);
                        processCallback(res, socket);
                    }).catch(function (err) {
                        res.type = token.type + "_error";
                        res.err = err;
                        processCallback(res, socket);
                    });
            },
            "typeCheck": function (token, socket, socketid) {
                initProcessMap(socketid);
                typeCheck(path.join(baseProjectDir, token.path), function (err, stdout, stderr) {
                    var res = {
                        id: token.id,
                        type: token.type,
                        err: err,
                        stdout: stdout,
                        stderr: stderr,
                        socketId: socketid,
                        time: token.time
                    };
                    processCallback(res, socket);
                });
            },
            "sendCommand": function (token, socket, socketid) {
                initProcessMap(socketid);
                pvsioProcessMap[socketid].sendCommand(token.data.command, function (data) {
                    var res = {
                        id: token.id,
                        data: [data],
                        socketId: socketid,
                        type: "commandResult",
                        time: token.time
                    };
                    processCallback(res, socket);
                });
            },
            "startProcess": function (token, socket, socketid) {
                initProcessMap(socketid);
                logger.info("Calling start process for client... " + socketid);
                var root = token.data.projectName ?
                            path.join(baseProjectDir, token.data.projectName)
                            : token.data.demoName ? path.join(baseDemosDir, token.data.demoName) : "";
                //close the process if it exists and recreate it
                if (pvsioProcessMap[socketid]) {
                    pvsioProcessMap[socketid].close('SIGTERM', true);
                    delete pvsioProcessMap[socketid];
                }
                //recreate the pvsio process
                pvsioProcessMap[socketid] = pvsio();
                //set the workspace dir and start the pvs process with a callback for processing process ready and exit
                //messages from the process
                pvsioProcessMap[socketid].workspaceDir(root)
                    .start(token.data.name,
                        function (res) {
                            res.id = token.id;
                            res.type = token.type;
                            res.socketId = socketid;
                            res.time = token.time;
                            processCallback(res, socket);
                        });
            },
            "closeProcess": function (token, socket, socketid) {//closes pvs process
                initProcessMap(socketid);
                var res = {
                    id: token.id,
                    type: token.type,
                    socketId: socketid,
                    time: token.time
                };
                if (pvsioProcessMap[socketid]) {
                    pvsioProcessMap[socketid].close();
                    delete pvsioProcessMap[socketid];
                    res.message = "process closed";
                } else {
                    res.type = token.type + "_error";
                    res.type = "attempting to close undefined process";
                }
                unregisterFolderWatchers();
                processCallback(res, socket);

            },
            "readFile": function (token, socket, socketid) {
                initProcessMap(socketid);
                var encoding = token.encoding || "utf8";
                token.path = isAbsolute(token.path) ? token.path : path.join(baseProjectDir, token.path);
                readFile(token.path, encoding)
                    .then(function (content) {
                        var res = {
                            id: token.id,
                            type: token.type,
                            encoding: encoding,
                            content: content,
                            name: token.name,
                            path: token.path,
                            socketId: socketid,
                            time: token.time
                        };
                        processCallback(res, socket);
                    }).catch(function (err) {
                        var tokenErr = {
                            type: token.type + "_error",
                            id: token.id,
                            socketId: socketid,
                            name: token.name,
                            path: token.path,
                            err: {
                                code: err.code,
                                message: err.message,
                                path: err.path
                            },
                            time: token.time
                        };
                        processCallback(tokenErr, socket);
                    });
            },
            "writeFile": function (token, socket, socketid) {
                initProcessMap(socketid);
                var res = {
                    id: token.id,
                    type: token.type,
                    socketId: socketid,
                    time: token.time,
                    name: token.name,
                    path: token.path
                };
                token.path = isAbsolute(token.path) ? token.path : path.join(baseProjectDir, token.path);
                writeFile(token.path, token.content, token.encoding, token.opt)
                    .then(function () {
                        processCallback(res, socket);
                    }, function (err) {
                        res.type = token.type + "_error";
                        res.err = {
                            code: err.code,
                            message: err.message,
                            path: err.path
                        };
                        processCallback(res, socket);
                    });
            },
            "deleteFile": function (token, socket, socketid) {
                initProcessMap(socketid);
                token.path = path.join(baseProjectDir, token.path);
                var res = {
                    id: token.id,
                    type: token.type,
                    socketId: socketid,
                    time: token.time,
                    name: token.name,
                    path: token.path
                };
                try {
                    pvsioProcessMap[socketid].removeFile(token.path, function (err) {
                        if (!err) {
                            res.type = token.type;
                        } else {
                            res.type = token.type + "_error";
                            res.err = {
                                code: err.code,
                                message: err.message,
                                path: err.path
                            };
                        }
                        processCallback(res, socket);
                    });
                } catch (err) {
                    res.type = token.type + "_error";
                    res.err = err.message;
                    processCallback(res, socket);
                }
            },
            "renameFile": function (token, socket, socketid) {
                initProcessMap(socketid);
                renameFile(token.oldPath, token.newPath).then(function (res) {
                    processCallback({
                        type: token.type,
                        id: token.id,
                        socketId: socketid,
                        time: token.time
                    }, socket);
                }).catch(function (err) {
                    var msg = "Error while renaming " + token.oldPath + " into " + token.newPath;
                    if (err === "ENOTEMPTY") {
                        msg += " (file with same name already exists)";
                    } else { msg += " (" + err + ")"; }
                    logger.warn(msg);
                    processCallback({
                        type: token.type + "_error",
                        id: token.id,
                        socketId: socketid,
                        time: token.time,
                        err: {
                            oldPath: token.oldPath,
                            newPath: token.newPath,
                            message: err.message,
                            code: err.code,
                            path: err.path
                        }
                    }, socket);
                });
            },
            "fileExists": function (token, socket, socketid) {
                initProcessMap(socketid);
                token.path = path.join(baseProjectDir, token.path);
                var res = {
                    id: token.id,
                    type: token.type,
                    socketId: socketid,
                    time: token.time,
                    name: token.name,
                    path: token.path
                };
                fs.exists(token.path, function (exists) {
                    res.exists = exists;
                    processCallback(res, socket);
                });
            },
            "readDirectory": function (token, socket, socketid) {
                initProcessMap(socketid);
                var absPath = token.path.indexOf("~") === 0 ? path.join(process.env.HOME, token.path.substr(1))
                    : isAbsolute(token.path) ? token.path : path.join(baseProjectDir, token.path);
                readDirectory(absPath)
                    .then(function (files) {
                        processCallback({
                            id: token.id,
                            type: token.type,
                            socketId: socketid,
                            files: files,
                            time: token.time
                        }, socket);
                    }).catch(function (err) {
                        processCallback({
                            type: token.type + "_error",
                            id: token.id,
                            socketId: socketid,
                            err: err.toString(),
                            time: token.time
                        }, socket);
                    });
            },
            "writeDirectory": function (token, socket, socketid) {
                initProcessMap(socketid);
                if (token && token.path) {
                    token.path = path.join(baseProjectDir, token.path);
                    stat(token.path).then(
                        function (res) {
                            //directory exists: refresh content and send message EEXIST to client
                            // Note: we refresh the content because this is an existing folder
                            // that is visible to the client (the client might not have info about it)
                            unregisterFolderWatcher(token.path, socket);
                            readFolderContent(token, socket).then(function (res) {
                                registerFolderWatcher(token.path, socket);
                            }).catch(function (err) {
                                console.log(err);
                            });
                            processCallback({
                                id: token.id,
                                type: token.type + "_error",
                                socketId: socketid,
                                time: token.time,
                                err: {
                                    path: token.path,
                                    message: "Directory Exists",
                                    code: "EEXIST"
                                }
                            }, socket);
                        },
                        function (err) {
                            if (err.code === "ENOENT") {
                                // create the directory
                                mkdirRecursive(token.path, function (err) {
                                    if (!err) {
                                        // and watch its content
                                        var callBackToken = {
                                            id: token.id,
                                            type: token.type,
                                            path: token.path,
                                            socketId: socketid,
                                            err: err,
                                            time: token.time
                                        };
                                        registerFolderWatcher(callBackToken.path, socket);
                                        processCallback(callBackToken, socket);
                                    } else {
                                        processCallback({
                                            id: token.id,
                                            type: token.type + "_error",
                                            socketId: socketid,
                                            time: token.time,
                                            err: {
                                                path: err.path,
                                                message: err.message,
                                                code: err.code
                                            }
                                        }, socket);
                                    }
                                });
                            }
                        }
                    ).catch(function (err) {
                        processCallback({
                            id: token.id,
                            type: token.type + "_error",
                            socketId: socketid,
                            time: token.time,
                            err: {
                                path: err.path,
                                message: err.message,
                                code: err.code
                            }
                        }, socket);
                    });
                } else {
                    processCallback({
                        type: token.type + "_error",
                        id: token.id,
                        socketId: socketid,
                        err: {
                            message: "Write directory error: property 'path' is undefined.",
                            code: "ENOENT",
                            path: token.path
                        },
                        time: token.time
                    }, socket);
                }

            },
            "deleteDirectory": function (token, socket, socketid) {
                initProcessMap(socketid);
                var res = {
                    id: token.id,
                    type: token.type,
                    socketId: socketid,
                    time: token.time
                };
                try {
                    token.path = path.join(baseProjectDir, token.path);
                    res.path = token.path;
                    pvsioProcessMap[socketid].removeFile(token.path, function (err) {
                        if (!err) {
                            res.type = token.type;
                        } else {
                            res.type = token.type + "_error";
                            res.err = {
                                code: err.code,
                                message: err.message,
                                path: err.path
                            };
                        }
                        processCallback(res, socket);
                    });
                } catch (err) {
                    res.type = token.type + "_error";
                    res.err = err.message;
                    processCallback(res, socket);
                }
            },
            "renameProject": function (token, socket, socketid) {
                initProcessMap(socketid);
                var oldProjectPath = path.join(baseProjectDir, token.oldPath);
                var newProjectPath = path.join(baseProjectDir, token.newPath);
                unregisterFolderWatcher(oldProjectPath, socket);
                renameFile(token.oldPath, token.newPath).then(function (res) {
                    registerFolderWatcher(newProjectPath, socket);
                    processCallback({
                        type: token.type,
                        id: token.id,
                        socketId: socketid,
                        time: token.time
                    }, socket);
                }).catch(function (err) {
                    registerFolderWatcher(oldProjectPath, socket);
                    var msg = "Error while renaming " + token.oldPath + " into " + token.newPath;
                    if (err === "ENOTEMPTY") {
                        msg += " (directory with same name already exists)";
                    } else { msg += " (" + err + ")"; }
                    logger.warn(msg);
                    processCallback({
                        type: token.type + "_error",
                        id: token.id,
                        socketId: socketid,
                        time: token.time,
                        err: {
                            oldPath: token.oldPath,
                            newPath: token.newPath,
                            message: err.message,
                            code: err.code,
                            path: err.path
                        }
                    }, socket);
                });
            }
        };

        return map;
    }

    var wsServer = new WebSocketServer({server: httpServer});
    wsServer.on("connection", function (socket) {
        var socketid =  clientid++;
        var functionMaps = createClientFunctionMaps();
        logger.info("opening websocket client " + socketid);
        socket.on("message", function (m) {
            try {
                var token = JSON.parse(m);
                token.time.server = {received: new Date().getTime()};
                var f = functionMaps[token.type];
                if (f && typeof f === 'function') {
                    //call the function with token and socket as parameter
                    f(token, socket, socketid);
                } else {
                    logger.warn("f is something unexpected -- I expected a function but got type " + typeof f);
                }
            } catch (error) {
                logger.error(error.message);
                logger.warn("Unexpected error while processing token " + JSON.stringify(m));
            }
        });

        socket.on("close", function () {
            logger.info("closing websocket client " + socketid);
            var _p = pvsioProcessMap[socketid];
            if (_p) {
                _p.close();
            }
            delete pvsioProcessMap[socketid];
        });
    });

    wsServer.on("error", function (err) {
        if (err.code === "EADDRINUSE") {
            console.log("\nError: Another instance of the PVSio-web server is already running.\nPlease shut down the other PVSio-web server instance before starting a new instance.");
        } else {
            logger.error(JSON.stringify(err));
        }
        console.log("----------------------------------------------");
    });

    httpServer.listen(port, function () {
        console.log("PVSio-web server ready!");
        console.log("----------------------------------------------");
        var restart = false;
        if (process.argv) {
            process.argv.forEach(function (val, index, array) {
                if (val.toLowerCase() === "restart") {
                    restart = true;
                }
            });
        }
        if (!restart) {
            open(util.format("http://localhost:%s", port.toString()));
        }
    });
    logger.info(""); // this is used to print date and time in the console
    console.log("----------------------------------------------\nStarting up PVSio-web server on port " + port + "...");
}
run();<|MERGE_RESOLUTION|>--- conflicted
+++ resolved
@@ -390,7 +390,6 @@
             },
             "setMainFile": function (token, socket, socketid) {
                 initProcessMap(socketid);
-<<<<<<< HEAD
                 var mainFile = token.path.split("/").slice(1).join("/");
                 if (mainFile !== "") {
                     changeProjectSetting(token.projectName, "mainPVSFile", mainFile)
@@ -409,16 +408,6 @@
                     };
                     processCallback(res, socket);
                 }
-=======
-                changeProjectSetting(token.projectName, "mainPVSFile", token.name)
-                    .then(function (res) {
-                        res.type = token.type;
-                        res.id = token.id;
-                        res.socketId = socketid;
-                        res.time = token.time;
-                        processCallback(res, socket);
-                    });
->>>>>>> fda50a94
             },
             "changeProjectSetting": function (token, socket, socketid) {
                 initProcessMap(socketid);
