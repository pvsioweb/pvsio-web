//#!/usr/bin/env node
/**
Copyright (c) 2012

Patrick Oladimeji
This file is part of pvsio-web.

pvsio-web is free software: you can redistribute it and/or modify it under the terms of the GNU General Public License as published by the Free Software Foundation, either version 3 of the License, or (at your option) any later version.

pvsio-web is distributed in the hope that it will be useful, but WITHOUT ANY WARRANTY; without even the implied warranty of MERCHANTABILITY or FITNESS FOR A PARTICULAR PURPOSE.  See the GNU General Public License for more details.

You should have received a copy of the GNU General Public License along with pvsio-web.  If not, see <http://www.gnu.org/licenses/>.
*/
/**
 * This file creates a connection to a pvsio process run locally or at specified host.
 * It also creates an express webserver to serve demo applications e.g. the infusion
 * pump pvsio demo.
 * The websocket connection started by this process listens for 3 commands:
 * sendCommand: used to send a pvsio command to the processs
 * startProcess: used to start the pvsio process
 * getSourceCode: used to get the source code of the pvs code being executed
 * @author patrick
 * @date 28 Jul 2012 21:52:31
 *
 */
/*jshint undef: true*/
/*jslint vars: true, plusplus: true, devel: true, nomen: true, indent: 4, maxerr: 50, undef: true, node: true, esnext:true*/
/*global __dirname*/

function run() {
    "use strict";

    let pvsio                   = require("./pvsprocess"),
        path                    = require("path"),
        ws                      = require("ws"),
        http                    = require("http"),
        fs                      = require("fs"),
        express                 = require("express"),
        webserver               = express(),
        open                    = require("open"),
        util                    = require("util"),
        procWrapper             = require("./processwrapper"),
        FileFilters             = require("./FileFilters"),
        port                    = process.env.PORT || 8082,
        pvsioProcessMap         = {},//each client should get his own process
        httpServer              = http.createServer(webserver),
        Promise                 = require("es6-promise").Promise,
        logger                  = require("tracer").console(),
        serverFuncs				= require("./serverFunctions"),
        baseProjectDir          = path.join(__dirname, "../../examples/projects/"),
        baseDemosDir			= path.join(__dirname, "../../examples/demos/"),
        baseTutorialsDir		= path.join(__dirname, "../../examples/tutorials/"),
        baseExamplesDir         = path.join(__dirname, "../../examples/"),
        clientDir				= path.join(__dirname, "../client");
    let clientid = 0, WebSocketServer = ws.Server;
    let fsWatchers = {};
    let writeFile = serverFuncs.writeFile,
        stat = serverFuncs.stat,
        renameFile = serverFuncs.renameFile,
        mkdirRecursive = serverFuncs.mkdirRecursive,
        openProject = serverFuncs.openProject,
        listProjects = serverFuncs.listProjects,
        getFolderTree = serverFuncs.getFolderTree,
        readFile = serverFuncs.readFile;
    let socketRegistry = {};

    /**
     * Utility function that dispatches responses to websocket clients
     * @param {{type:string, data}} token The token to send to the client
     * @param {Socket} socket The websocket to use to send the token
     */
    function processCallback(token, socket) {
        try {
            //called when any data is recieved from pvs process
            //if the type of the token is 'processExited' then send message to client if the socket is still open
            token.time  = token.time || {server: {}};
            token.time.server.sent = new Date().getTime();

            //always send relative directories to the client
            if (token.name && token.name.indexOf(baseProjectDir) === 0) {
                token.name = token.name.replace(baseProjectDir, "");
            }
            if (token.path && token.path.indexOf(baseProjectDir) === 0) {
                token.path = token.path.replace(baseProjectDir, "");
            }
            if (token.files) {
                token.files.forEach(function (f) {
                    if (f.path && f.path.indexOf(baseProjectDir) === 0) {
                        f.path = f.path.replace(baseProjectDir, "");
                    }
                });
            }
            if (token.err) {
                if (token.err.path) {
                    token.err.path = token.err.path.replace(new RegExp(baseProjectDir, "g"), "");
                }
                if (token.err.message) {
                    token.err.message = token.err.message.replace(new RegExp(baseProjectDir, "g"), "");
                }
            }
            if (socket && socket.readyState === 1) {
                // console.log("sending data back to client...");
                socket.send(JSON.stringify(token));
                // console.log("data sent!");
            }
        } catch (processCallbackError) {
            console.log("WARNING: processCallbackError " + JSON.stringify(processCallbackError));
        }
    }

    function broadcast(token) {
        let keys = Object.keys(socketRegistry);
        for(let k in keys) {
            processCallback(token, socketRegistry[k]);
        }
    }

    /**
     * reads and changes the settings in the .pvsioweb file in the project root
     * @param {string} projectName the name of the project
     * @param {string} key the key of the setting to write
     * @param {object} value the value of the setting to write
     * @returns {Promise} a promise that is resolved when the settings file has been written.
    */
    function changeProjectSetting(projectName, key, value) {
        let file = path.join(baseProjectDir, projectName, "/pvsioweb.json"),
            props = {};
        return new Promise(function (resolve, reject) {
            //if file does not exist, create it. Else read the property file and update just the key value specified
            fs.exists(file, function (exists) {
                if (!exists) {
                    props[key] = value;
                    writeFile(file, JSON.stringify(props, null, " "))
                        .then(resolve, reject);
                } else {
                    fs.readFile(file, {encoding: "utf8"}, function (err, res) {
                        props = {err: err};
                        if (!err) {
                            props =  JSON.parse(res) || props;
                            props[key] = value;
                            //write the file back
                            writeFile(file, JSON.stringify(props, null, " "), "utf8", { overWrite: true })
                                .then(resolve, reject);
                        } else {//there was an error so reject the promise
                            reject(err);
                        }
                    });
                }
            });
        });

    }

    //create logger
    webserver.use("/demos", function (req, res, next) {
	if (req.method !== "GET") {
        	logger.log('Method: %s,  Url: %s, IP: %s', req.method, req.url, req.connection.remoteAddress);
	}
        next();
    });


    //create the express static server serve contents in the client directory and the demos directory
    webserver.use(express.static(clientDir));
    webserver.use("/demos", express.static(baseDemosDir));
    webserver.use("/tutorials", express.static(baseTutorialsDir));
    webserver.use("/projects", express.static(baseProjectDir));
    //creating a pathname prefix for client so that demo css and scripts can be loaded from the client dir
    webserver.use("/client", express.static(clientDir));

    function typeCheck(file, cb) {
        console.log("typechecking file " + file + " ...");
        if (process.env.PORT) { // this is for the PVSio-web version installed on the heroku cloud
            console.log("/app/PVS/proveit -T -l -v " + file);
            procWrapper().exec({
                command: "/app/PVS/proveit -T -l -v " + file,
                callBack: cb
            });
        } else if (process.env.pvsdir) {
            console.log(path.join(process.env.pvsdir, "proveit") + " -T -l -v " + file);
            procWrapper().exec({
                command: path.join(process.env.pvsdir, "proveit") + " -T -l -v " + file,
                callBack: cb
            });
        } else {
            console.log("proveit -T -l -v " + file);
            procWrapper().exec({
                command: "proveit -T -l -v " + file,
                callBack: cb
            });
        }
    }

    /**
     * @function java
     * @desc Executes a java program on the server
     * @param {Array[String]} options Command options. Includes argv (i.e., command options), basePath, javaOptions
     * @param {Function} cb Callback function invoked when the command execution completes
     */
    function java(javaFile, options, cb) {
        // console.log(javaFile, options, argv);
        options = options || {};
        try {
            let basePath = (options.basePath && isAbsolute(options.basePath)) ? options.basePath : path.join(baseExamplesDir, options.basePath);
            let argv = options.argv || [];
            let javaOptions = options.javaOptions || [];
            // console.log(javaFile, argv, basePath);
            let command = "cd " + basePath +
                            " && " +
                            "java " + javaOptions.join(" ") + " " + javaFile + " " + argv.join(" ");
            console.log("Executing command: ", command);
            procWrapper().exec({
                command: command,
                callBack: cb
            });
        } catch (execError) {
            console.error(execError);
        }
    }

    function startSapereEE(cb) {
        let cmd = __dirname + "/lib/glassfish4/bin/asadmin restart-domain --force=true";
        procWrapper().exec({
            command: cmd,
            callBack: cb
        });
    }

    function stopSapereEE(cb) {
        let cmd = __dirname + "/lib/glassfish4/bin/asadmin stop-domain";
        procWrapper().exec({
            command: cmd,
            callBack: cb
        });
    }

    function startIVY(cb) {
        let cmd = "cd " + __dirname + "/ext/IVY" +
                  " && " +
                  "java -Dlog4j.configuration=file:log4j.properties -jar lib/jpf-boot.jar -interactive";
        console.log(cmd);
        // This delayed callback is a workaround to wait for IVY to start up.
        // We can remove this workaround as soon as the IVY tool implements a way to start IVY and return control to the caller.
        function delayedCallback() {
            setTimeout(cb, 2000);
        }
        procWrapper().exec({
            command: cmd,
            callBack: null
        });
        delayedCallback();
    }

    /**
        Creates a function that updates the path of the parameter object such that it is relative to the
        basePath specified
    */
    function toRelativePath(basePath) {
        basePath = basePath || baseProjectDir;
        return function (d) {
            if (d.path && d.path.indexOf(basePath) === 0) {
                d.path = d.path.replace(basePath, "");
            }
            return d;
        };
    }
    /**
        utility function for check if a path is absolute
        ///TODO replace with path.isAbsolute once we upgrade node version to 0.12+
    */
    function isAbsolute(thepath) {
        return thepath.trim().indexOf(path.sep) === 0;
    }

    /**
        Reads the contents of a directory.
        @param {string} folderPath
        @returns {Promise} a promise that resolves with a list of objects representing the files in the directory
            each object contains {name: <String>, path: <String>, isDirectory: <boolean>}
    */
    function readDirectory(folderPath) {
        return new Promise(function (resolve, reject) {
            fs.readdir(folderPath, function (err, files) {
                if (!err) {
                    //get stat attributes for all the files using an async call
                    let promises = files.map(function (f) {
                        return new Promise(function (resolve, reject) {
                            fs.stat(path.join(folderPath, f), function (err, res) {
                                if (err) {
                                    reject(err);
                                } else {
                                     let fileStats = {
                                        created: res.birthtime,
                                        modified: res.mtime,
                                        size: res.size,
                                        isDirectory: res.isDirectory()
                                    };
                                    resolve(fileStats);
                                }
                            });
                        });
                    });

                    Promise.all(promises)
                        .then(function (res) {
                            let result = res.map(function (d, i) {
                                return {
                                    name: files[i],
                                    path: path.join(folderPath, files[i]),
                                    isDirectory: d.isDirectory,
                                    stats: d
                                };
                            });
                            resolve(result);
                        }, function (err) {
                            reject(err);
                        });
                } else {
                    reject(err);
                }
            });
        });
    }

    function unregisterFolderWatcher(folderPath) {
        let watcher = fsWatchers[folderPath];
        if (watcher) {
            watcher.close();
            delete fsWatchers[folderPath];
//            logger.debug("unregistered watcher for " + folderPath);
        }
    }

    function unregisterFolderWatchers() {
        Object.keys(fsWatchers).forEach(function (path) {
            unregisterFolderWatcher(path);
        });
        fsWatchers = {};
    }

    /**
        Register a watcher for the specified folder. Sends updates to the client using the socket.
        @param {string} folderPath
        @param {socket} socket
    */
    function registerFolderWatcher(folderPath, socket) {
        // this initial check helps us to prevent the server from crashing
        // when the function is erroneously invoked with wrong arguments
        if (!folderPath || !socket) {
            console.log("(FolderWatcher) Warning: incorrect folderPath or socket (folderPath: " +
                            JSON.stringify(folderPath) + ", socket: " + JSON.stringify(socket) + ")");
            return;
        }
        const notificationDelay = 200;

        unregisterFolderWatcher(folderPath);
        if (folderPath.indexOf("pvsbin") > -1) { return; }

        let watch = function (folder) {
            if (folder.indexOf("pvsbin") > -1) { return; }
//            logger.debug("watching changes to .. " + folder);
            return fs.watch(folder, {persistent: false}, function (event, name) {
                let extension = path.extname(name).toLowerCase();
                if (name && name !== ".DS_Store" && (event === "rename" || event === "change")) {
                    let fullPath = path.join(folder, name);
                    let token = {
                        type: "FileSystemUpdate",
                        name: name,
                        path: fullPath,
                        event: event,
                        time: {server: {}}
                    };
                    stat(fullPath)
                        .then(function (res) {
                            if (res.isDirectory()) {
                                registerFolderWatcher(fullPath, socket);
                                token.isDirectory = true;
                            }
                            if (token.isDirectory || FileFilters.indexOf(extension) > -1) {
                                setTimeout(function () {
                                    if (token.isDirectory) {
                                        getFolderTree(fullPath).then(function (data) {
                                            token.subFiles = data.filter(function (f) {
                                                return (!f.isDirectory) &&
                                                    FileFilters.indexOf(path.extname(f.path).toLowerCase()) > -1;
                                            }).map(toRelativePath(fullPath));
                                            token.subFolders = data.filter(function (f) {
                                                return f.isDirectory;
                                            }).map(toRelativePath(fullPath));
                                            processCallback(token, socket);
                                        }).catch(function (err) {
                                            token.err = err;
                                            processCallback(token, socket);
                                        });
                                    } else {
                                        processCallback(token, socket);
                                    }
                                }, notificationDelay);
                            }
                        }).catch(function (err) {
                            token.event = (err.code === "ENOENT") ? "delete" : event;
                            if (token.event === "delete") {
                                setTimeout(function () {
                                    processCallback(token, socket);
                                }, notificationDelay);
                                unregisterFolderWatcher(fullPath);
                            }
                        });
                }
            });
        };
        try {
            fsWatchers[folderPath] = watch(folderPath);
            // watch the sub-directories too
            getFolderTree(folderPath).then(function (data) {
                let subFolders = data.filter(function (f) {
                    return f.isDirectory;
                });
                // watch all subfolders
                subFolders.forEach(function (subFolder) {
                    if (!fsWatchers[subFolder.path]) {
                        fsWatchers[subFolder.path] = watch(subFolder.path);
                    }
                });
            });
        } catch (err) {
            logger.error(err);
        }
    }

    function readFolderContent(token, socket) {
        return new Promise(function (resolve, reject) {
            let res = {
                type: "FileSystemUpdate",
                event: "refresh",
                name: token.path,
                path: token.path,
                isDirectory: true,
                time: {server: {}}
            };
            getFolderTree(token.path).then(function (data) {
                res.subFiles = data.filter(function (f) {
                    return (!f.isDirectory) &&
                        FileFilters.indexOf(path.extname(f.path).toLowerCase()) > -1;
                }).map(toRelativePath(token.path));
                res.subFolders = data.filter(function (f) {
                    return f.isDirectory;
                }).map(toRelativePath(token.path));
                processCallback(res, socket);
                resolve(token.path);
            }).catch(function (err) {
                token.err = {
                    code: err.code,
                    message: err.message,
                    path: err.path
                };
                token.type += "_error";
                processCallback(token, socket);
                reject(err);
            });
        });
    }


    /**
        get function maps for client sockets
    */
    function createClientFunctionMaps() {
        let initProcessMap = function (socketid) {
            pvsioProcessMap[socketid] = pvsioProcessMap[socketid] || pvsio();
//            logger.debug(socketid);
        };
        const map = {
            "keepAlive": function (token, socket, socketid) {
                // do nothing
                // console.log("Receiving keepAlive message...");
            },
            "setMainFile": function (token, socket, socketid) {
                initProcessMap(socketid);
                let mainFile = token.path.split("/").slice(1).join("/");
                if (mainFile !== "") {
                    changeProjectSetting(token.projectName, "mainPVSFile", mainFile)
                        .then(function (res) {
                            res.type = token.type;
                            res.id = token.id;
                            res.socketId = socketid;
                            res.time = token.time;
                            processCallback(res, socket);
                        });
                } else {
                    res.type = res.type + "_error";
                    res.err = {
                        message: "Invalid token " + JSON.stringify(token),
                        code: "ENOENT",
                        path: token.path
                    };
                    processCallback(res, socket);
                }
            },
            "changeProjectSetting": function (token, socket, socketid) {
                initProcessMap(socketid);
                if (token.key && token.value) {
                    changeProjectSetting(token.projectName, token.key, token.value)
                        .then(function (res) {
                            res.type = token.type;
                            res.id = token.id;
                            res.socketId = socketid;
                            res.time = token.time;
                            processCallback(res, socket);
                        });
                } else {
                    let res = {
                        type: token.type + "_error",
                        id: token.id,
                        socketId: socketid,
                        time: token.time
                    };
                    res.err = {
                        message: "Invalid token " + JSON.stringify(token),
                        code: "ENOENT",
                        path: token.projectName
                    };
                    processCallback(res, socket);
                }
            },
            "listProjects": function (token, socket, socketid) {
                initProcessMap(socketid);
                let result = {
                    type: token.type,
                    id: token.id,
                    socketId: socketid,
                    time: token.time
                };
                listProjects()
                    .then(function (projects) {
                        result.projects = projects;
                        processCallback(result, socket);
                    }).catch(function (err) {
                        result.type = token.type + "_error";
                        result.err = err;
                        processCallback(result, socket);
                    });
            },
            "openProject": function (token, socket, socketid) {
                initProcessMap(socketid);
                let res = {
                    id: token.id,
                    type: token.type,
                    socketId: socketid,
                    time: token.time
                };
                openProject(token.name)
                    .then(function (data) {
                        res.project = data;
                        unregisterFolderWatchers();
                        registerFolderWatcher(path.join(baseProjectDir, token.name), socket);
                        processCallback(res, socket);
                    }).catch(function (err) {
                        res.type = token.type + "_error";
                        res.err = err;
                        processCallback(res, socket);
                    });
            },
            "typeCheck": function (token, socket, socketid) {
                initProcessMap(socketid);
                typeCheck(path.join(baseProjectDir, token.path), function (err, stdout, stderr) {
                    let res = {
                        id: token.id,
                        type: token.type,
                        err: err,
                        stdout: stdout,
                        stderr: stderr,
                        socketId: socketid,
                        time: token.time
                    };
                    processCallback(res, socket);
                });
            },
            "sendCommand": function (token, socket, socketid) {
                // console.log("received command: ", token);
                initProcessMap(socketid);
                pvsioProcessMap[socketid].sendCommand(token.data.command, function (data) {
<<<<<<< HEAD
                    let res = {
                        id: token.id,
                        command: token.data.command,
                        data: [data],
                        socketId: socketid,
                        type: "commandResult",
                        time: token.time,
                        err: (typeof data === "string" && data.indexOf("Expecting an expression") === 0) ?
                                { message: data, failedCommand: token.data.command } : null
                    };
                    processCallback(res, socket);
=======
                    // console.log("callback");
                    if (data) {
                        processCallback({
                            id: token.id,
                            command: token.data.command,
                            data: [data.pvsioOut],
                            json: data.jsonOut,
                            socketId: socketid,
                            type: "commandResult",
                            time: token.time,
                            err: (data.pvsioOut && typeof data.pvsioOut === "string" && data.pvsioOut.indexOf("Expecting an expression") === 0) ?
                                    { message: data.pvsioOut, failedCommand: token.data.command } : null
                        }, socket);
                    }
>>>>>>> eef29cf5
                });
            },
            "ping": function (token, socket, socketid) {
                setTimeout(function () {
                    initProcessMap(socketid);
                    console.log("..sending pong response..");
                    let res = {
                        id: token.id,
                        data: ["<pong>"],
                        socketId: socketid,
                        type: "pong",
                        time: token.time
                    };
                    processCallback(res, socket);
                }, 500);
            },
            "pong": function (token, socket, socketid) {
                setTimeout(function () {
                    initProcessMap(socketid);
                    console.log("..sending ping response..");
                    let res = {
                        id: token.id,
                        data: ["<ping>"],
                        socketId: socketid,
                        type: "ping",
                        time: token.time
                    };
                    processCallback(res, socket);
                }, 500);
            },
            "startProcess": function (token, socket, socketid) {
                initProcessMap(socketid);
                logger.info("Calling start process for client... " + socketid);
                let root = token.data.projectName ?
                            path.join(baseProjectDir, token.data.projectName)
                            : token.data.demoName ? path.join(baseDemosDir, token.data.demoName) : "";
                //close the process if it exists and recreate it
                if (pvsioProcessMap[socketid]) {
                    pvsioProcessMap[socketid].close('SIGTERM', true);
                    delete pvsioProcessMap[socketid];
                }
                //recreate the pvsio process
                pvsioProcessMap[socketid] = pvsio();
                //set the workspace dir and start the pvs process with a callback for processing process ready and exit
                //messages from the process
                pvsioProcessMap[socketid].workspaceDir(root)
                    .start(token.data.name,
                        function (res) {
                            res.id = token.id;
                            res.type = token.type;
                            res.socketId = socketid;
                            res.time = token.time;
                            processCallback(res, socket);
                        });
            },
            "closeProcess": function (token, socket, socketid) {//closes pvs process
                initProcessMap(socketid);
                let res = {
                    id: token.id,
                    type: token.type,
                    socketId: socketid,
                    time: token.time
                };
                if (pvsioProcessMap[socketid]) {
                    pvsioProcessMap[socketid].close();
                    delete pvsioProcessMap[socketid];
                    res.message = "process closed";
                } else {
                    res.type = token.type + "_error";
                    res.type = "attempting to close undefined process";
                }
                unregisterFolderWatchers();
                processCallback(res, socket);

            },
            "readFile": function (token, socket, socketid) {
                initProcessMap(socketid);
                let encoding = token.encoding || "utf8";
<<<<<<< HEAD
                token.path = isAbsolute(token.path) ? token.path : path.join(baseProjectDir, token.path);
=======
                if (isAbsolute(token.path)) {
                    // remove all ../ to avoid writing in arbitrary parts of the file system
                    token.path = token.path.replace(/\.\./g, "");
                    token.path = path.join(baseExamplesDir, token.path);
                } else {
                    token.path = path.join(baseProjectDir, token.path);
                }
>>>>>>> eef29cf5
                console.log("reading file " + token.path);
                readFile(token.path, encoding)
                    .then(function (content) {
                        let res = {
                            id: token.id,
                            type: token.type,
                            encoding: encoding,
                            content: content,
                            name: token.name,
                            path: token.path,
                            socketId: socketid,
                            time: token.time
                        };
                        processCallback(res, socket);
                    }).catch(function (err) {
                        let tokenErr = {
                            type: token.type + "_error",
                            id: token.id,
                            socketId: socketid,
                            name: token.name,
                            path: token.path,
                            err: {
                                code: err.code,
                                message: err.message,
                                path: err.path
                            },
                            time: token.time
                        };
                        processCallback(tokenErr, socket);
                    });
            },
            "writeFile": function (token, socket, socketid) {
                initProcessMap(socketid);
                let res = {
                    id: token.id,
                    type: token.type,
                    socketId: socketid,
                    time: token.time,
                    name: token.name,
                    path: token.path
                };
                if (isAbsolute(token.path)) {
                    // remove all ../ to avoid writing in arbitrary parts of the file system
                    token.path = token.path.replace(/\.\./g, "");
                    token.path = path.join(baseExamplesDir, token.path);
                } else {
                    token.path = path.join(baseProjectDir, token.path);
                }
                console.log("writing file " + token.path);
                writeFile(token.path, token.content, token.encoding, token.opt)
                    .then(function () {
                        processCallback(res, socket);
                    }).catch(function (err) {
                        res.type = token.type + "_error";
                        res.err = {
                            code: err.code,
                            message: err.message,
                            path: err.path
                        };
                        processCallback(res, socket);
                    });
            },
            "deleteFile": function (token, socket, socketid) {
                initProcessMap(socketid);
                token.path = path.join(baseProjectDir, token.path);
                let res = {
                    id: token.id,
                    type: token.type,
                    socketId: socketid,
                    time: token.time,
                    name: token.name,
                    path: token.path
                };
                try {
                    pvsioProcessMap[socketid].removeFile(token.path, function (err) {
                        if (!err) {
                            res.type = token.type;
                        } else {
                            res.type = token.type + "_error";
                            res.err = {
                                code: err.code,
                                message: err.message,
                                path: err.path
                            };
                        }
                        processCallback(res, socket);
                    });
                } catch (err) {
                    res.type = token.type + "_error";
                    res.err = err.message;
                    processCallback(res, socket);
                }
            },
            "renameFile": function (token, socket, socketid) {
                initProcessMap(socketid);
                renameFile(token.oldPath, token.newPath).then(function (res) {
                    processCallback({
                        type: token.type,
                        id: token.id,
                        socketId: socketid,
                        time: token.time
                    }, socket);
                }).catch(function (err) {
                    let msg = "Error while renaming " + token.oldPath + " into " + token.newPath;
                    if (err === "ENOTEMPTY") {
                        msg += " (file with same name already exists)";
                    } else { msg += " (" + err + ")"; }
                    logger.warn(msg);
                    processCallback({
                        type: token.type + "_error",
                        id: token.id,
                        socketId: socketid,
                        time: token.time,
                        err: {
                            oldPath: token.oldPath,
                            newPath: token.newPath,
                            message: err.message,
                            code: err.code,
                            path: err.path
                        }
                    }, socket);
                });
            },
            "fileExists": function (token, socket, socketid) {
                initProcessMap(socketid);
                token.path = path.join(baseProjectDir, token.path);
                let res = {
                    id: token.id,
                    type: token.type,
                    socketId: socketid,
                    time: token.time,
                    name: token.name,
                    path: token.path
                };
                fs.exists(token.path, function (exists) {
                    res.exists = exists;
                    processCallback(res, socket);
                });
            },
            "readDirectory": function (token, socket, socketid) {
                initProcessMap(socketid);
                let absPath = token.path.indexOf("~") === 0 ? path.join(process.env.HOME, token.path.substr(1))
                    : isAbsolute(token.path) ? token.path : path.join(baseProjectDir, token.path);
                console.log("\n>> Reading folder " + absPath);
                readDirectory(absPath)
                    .then(function (files) {
                        processCallback({
                            id: token.id,
                            type: token.type,
                            socketId: socketid,
                            files: files,
                            time: token.time
                        }, socket);
                    }).catch(function (err) {
                        processCallback({
                            type: token.type + "_error",
                            id: token.id,
                            socketId: socketid,
                            err: err.toString(),
                            time: token.time
                        }, socket);
                    });
            },
            "readExamplesFolder": function (token, socket, socketid) {
                initProcessMap(socketid);
                console.log("\n>> Reading examples folder " + baseExamplesDir);
                readDirectory(baseExamplesDir)
                    .then(function (files) {
                        processCallback({
                            id: token.id,
                            type: token.type,
                            socketId: socketid,
                            files: files,
                            path: baseExamplesDir,
                            time: token.time
                        }, socket);
                    }).catch(function (err) {
                        processCallback({
                            type: token.type + "_error",
                            id: token.id,
                            socketId: socketid,
                            err: err.toString(),
                            path: baseExamplesDir,
                            time: token.time
                        }, socket);
                    });
            },
            "writeDirectory": function (token, socket, socketid) {
                initProcessMap(socketid);
                if (token && token.path) {
                    token.path = path.join(baseProjectDir, token.path);
                    stat(token.path).then(
                        function (res) {
                            //directory exists: refresh content and send message EEXIST to client
                            // Note: we refresh the content because this is an existing folder
                            // that is visible to the client (the client might not have info about it)
                            unregisterFolderWatcher(token.path, socket);
                            readFolderContent(token, socket).then(function (res) {
                                registerFolderWatcher(token.path, socket);
                            }).catch(function (err) {
                                console.log(err);
                            });
                            processCallback({
                                id: token.id,
                                type: token.type + "_error",
                                socketId: socketid,
                                time: token.time,
                                err: {
                                    path: token.path,
                                    message: "Directory Exists",
                                    code: "EEXIST"
                                }
                            }, socket);
                        },
                        function (err) {
                            if (err.code === "ENOENT") {
                                // create the directory
                                mkdirRecursive(token.path, function (err) {
                                    if (!err) {
                                        // and watch its content
                                        let callBackToken = {
                                            id: token.id,
                                            type: token.type,
                                            path: token.path,
                                            socketId: socketid,
                                            err: err,
                                            time: token.time
                                        };
                                        registerFolderWatcher(callBackToken.path, socket);
                                        processCallback(callBackToken, socket);
                                    } else {
                                        processCallback({
                                            id: token.id,
                                            type: token.type + "_error",
                                            socketId: socketid,
                                            time: token.time,
                                            err: {
                                                path: err.path,
                                                message: err.message,
                                                code: err.code
                                            }
                                        }, socket);
                                    }
                                });
                            }
                        }
                    ).catch(function (err) {
                        processCallback({
                            id: token.id,
                            type: token.type + "_error",
                            socketId: socketid,
                            time: token.time,
                            err: {
                                path: err.path,
                                message: err.message,
                                code: err.code
                            }
                        }, socket);
                    });
                } else {
                    processCallback({
                        type: token.type + "_error",
                        id: token.id,
                        socketId: socketid,
                        err: {
                            message: "Write directory error: property 'path' is undefined.",
                            code: "ENOENT",
                            path: token.path
                        },
                        time: token.time
                    }, socket);
                }

            },
            "deleteDirectory": function (token, socket, socketid) {
                initProcessMap(socketid);
                let res = {
                    id: token.id,
                    type: token.type,
                    socketId: socketid,
                    time: token.time
                };
                try {
                    token.path = path.join(baseProjectDir, token.path);
                    res.path = token.path;
                    pvsioProcessMap[socketid].removeFile(token.path, function (err) {
                        if (!err) {
                            res.type = token.type;
                        } else {
                            res.type = token.type + "_error";
                            res.err = {
                                code: err.code,
                                message: err.message,
                                path: err.path
                            };
                        }
                        processCallback(res, socket);
                    });
                } catch (err) {
                    res.type = token.type + "_error";
                    res.err = err.message;
                    processCallback(res, socket);
                }
            },
            "renameProject": function (token, socket, socketid) {
                initProcessMap(socketid);
                let oldProjectPath = path.join(baseProjectDir, token.oldPath);
                let newProjectPath = path.join(baseProjectDir, token.newPath);
                unregisterFolderWatcher(oldProjectPath, socket);
                renameFile(token.oldPath, token.newPath).then(function (res) {
                    registerFolderWatcher(newProjectPath, socket);
                    processCallback({
                        type: token.type,
                        id: token.id,
                        socketId: socketid,
                        time: token.time
                    }, socket);
                }).catch(function (err) {
                    registerFolderWatcher(oldProjectPath, socket);
                    let msg = "Error while renaming " + token.oldPath + " into " + token.newPath;
                    if (err === "ENOTEMPTY") {
                        msg += " (directory with same name already exists)";
                    } else { msg += " (" + err + ")"; }
                    logger.warn(msg);
                    processCallback({
                        type: token.type + "_error",
                        id: token.id,
                        socketId: socketid,
                        time: token.time,
                        err: {
                            oldPath: token.oldPath,
                            newPath: token.newPath,
                            message: err.message,
                            code: err.code,
                            path: err.path
                        }
                    }, socket);
                });
            },
            "ctrl": function (token, socket, socketid) {
                console.log(token);
                initProcessMap(socketid);
                let res = {
                    id: token.id,
                    type: token.type,
                    time: token.time,
                    data: token.data
                };
                broadcast(res);
                // try {
                //     let opts = {
                //         argv: token.data.argv,
                //         basePath: token.data.basePath
                //     };
                //     java(token.data.javaFile, opts, function (err, stdout, stderr) {
                //         res.stdout = stdout;
                //         res.stderr = stderr;
                //         console.log("java err:" + err);
                //         console.log("java stderr:" + stderr);
                //         console.log("java stdout:" + stdout);
                //         processCallback(res, socket);
                //     });
                // } catch (err) {
                //     res.type = token.type + "_error";
                //     res.err = err.message;
                //     processCallback(res, socket);
                // }
            },
            "java": function (token, socket, socketid) {
                // console.log(token);
                initProcessMap(socketid);
                let res = {
                    id: token.id,
                    type: token.type,
                    socketId: socketid,
                    time: token.time
                };
                try {
                    let opts = {
                        argv: token.data.argv,
                        basePath: token.data.basePath
                    };
                    java(token.data.javaFile, opts, function (err, stdout, stderr) {
                        res.stdout = stdout;
                        res.stderr = stderr;
                        console.log("java err:" + err);
                        console.log("java stderr:" + stderr);
                        console.log("java stdout:" + stdout);
                        processCallback(res, socket);
                    });
                } catch (err) {
                    res.type = token.type + "_error";
                    res.err = err.message;
                    processCallback(res, socket);
                }
            },
            "startSapereEE": function (token, socket, socketid) {
                initProcessMap(socketid);
                let res = {
                    id: token.id,
                    type: token.type,
                    socketId: socketid,
                    time: token.time
                };
                try {
                    startSapereEE(function (err, stdout, stderr) {
                        res.stdout = stdout;
                        res.stderr = stderr;
                        console.log("glassfish err:" + err);
                        console.log("glassfish stderr:" + stderr);
                        console.log("glassfish stdout:" + stdout);
                        processCallback(res, socket);
                    });
                } catch (err) {
                    if (err.code === 1 && err.killed === false) {
                        // glassfish is already running, it's not an error
                        res.stdout = "PVSio-web Network Controller already started.";
                    } else {
                        res.type = token.type + "_error";
                        res.err = err.message;
                    }
                    processCallback(res, socket);
                }
            },
            "startIVY": function (token, socket, socketid) {
                initProcessMap(socketid);
                let res = {
                    id: token.id,
                    type: token.type,
                    socketId: socketid,
                    time: token.time
                };
                try {
                    startIVY(function (err, stdout, stderr) {
                        res.stdout = stdout;
                        res.stderr = stderr;
                        console.log("IVY err:" + err);
                        console.log("IVY stderr:" + stderr);
                        console.log("IVY stdout:" + stdout);
                        processCallback(res, socket);
                    });
                } catch (err) {
                    res.type = token.type + "_error";
                    res.err = err.message;
                    processCallback(res, socket);
                }
            },
            "stopSapereEE": function (token, socket, socketid) {
                initProcessMap(socketid);
                let res = {
                    id: token.id,
                    type: token.type,
                    socketId: socketid,
                    time: token.time
                };
                try {
                    stopSapereEE(function (err, stdout, stderr) {
                        res = {
                            id: token.id,
                            type: token.type,
                            err: err,
                            stdout: stdout,
                            stderr: stderr,
                            socketId: socketid,
                            time: token.time
                        };
                        processCallback(res, socket);
                    });
                } catch (err) {
                    res.type = token.type + "_error";
                    res.err = err.message;
                    processCallback(res, socket);
                }
            }
        };

        return map;
    }

    const wsServer = new WebSocketServer({server: httpServer});
    wsServer.on("connection", function (socket) {
        let socketid =  clientid++;
        socketRegistry[socketid] = socket;
        const functionMaps = createClientFunctionMaps();
        logger.info("opening websocket client " + socketid);
        socket.on("message", function (m) {
            try {
                let token = JSON.parse(m);
                token.time = token.time || {};
                token.time.server = { received: new Date().getTime() };
                let f = functionMaps[token.type];
                if (f && typeof f === 'function') {
                    //call the function with token and socket as parameter
                    try {
                        f(token, socket, socketid);
                    } catch (eval_error) {
                        let cmd = (token && token.data && token.data.command)? token.data.command : JSON.stringify(token);
                        logger.error("unable to evaluate command " + cmd + " in PVSio (" + eval_error + ")");
                        let res = {
                            type: token.type + "_error",
                            err: eval_error
                        };
                        processCallback(res, socket);
                    }
                } else {
                    logger.warn("f is something unexpected -- I expected a function but got type " + typeof f);
                }
            } catch (error) {
                logger.error(error.message);
                logger.error(m);
                logger.warn("Error while parsing token " + JSON.stringify(m).replace(/\\/g,""));
                let res = {
                    type: token.type + "_error",
                    err: error
                };
                processCallback(res, socket);
            }
        });

        socket.on("close", function () {
            logger.info("closing websocket client " + socketid);
            let _p = pvsioProcessMap[socketid];
            if (_p) {
                _p.close();
            }
            delete pvsioProcessMap[socketid];
        });

        socket.on("error", function (err) {
            logger.info("abrupt websocket close operation from client " + socketid);
            let _p = pvsioProcessMap[socketid];
            if (_p) {
                _p.close();
            }
            logger.error(err);
            delete pvsioProcessMap[socketid];
        });
    });

    wsServer.on("error", function (err) {
        if (err.code === "EADDRINUSE") {
            console.log("\nError: Another instance of the PVSio-web server is already running.\nPlease shut down the other PVSio-web server instance before starting a new instance.");
        } else {
            logger.error(JSON.stringify(err));
        }
        console.log("----------------------------------------------");
    });

    httpServer.listen(port, function () {
        console.log("PVSio-web server ready!");
        console.log("----------------------------------------------");
        let restart = false;
        if (process.argv) {
            process.argv.forEach(function (val, index, array) {
                if (val.toLowerCase() === "restart") {
                    restart = true;
                }
                if (val.toLowerCase().indexOf("pvsdir:") === 0) {
                    process.env.pvsdir = val.split(":")[1];
                }
            });
        }
        if (!restart) {
            open(util.format("http://localhost:%s", port.toString()));
        }
    });
    logger.info(""); // this is used to print date and time in the console
    console.log("----------------------------------------------\nStarting up PVSio-web server on port " + port + "...");
}
run();<|MERGE_RESOLUTION|>--- conflicted
+++ resolved
@@ -580,19 +580,6 @@
                 // console.log("received command: ", token);
                 initProcessMap(socketid);
                 pvsioProcessMap[socketid].sendCommand(token.data.command, function (data) {
-<<<<<<< HEAD
-                    let res = {
-                        id: token.id,
-                        command: token.data.command,
-                        data: [data],
-                        socketId: socketid,
-                        type: "commandResult",
-                        time: token.time,
-                        err: (typeof data === "string" && data.indexOf("Expecting an expression") === 0) ?
-                                { message: data, failedCommand: token.data.command } : null
-                    };
-                    processCallback(res, socket);
-=======
                     // console.log("callback");
                     if (data) {
                         processCallback({
@@ -607,7 +594,6 @@
                                     { message: data.pvsioOut, failedCommand: token.data.command } : null
                         }, socket);
                     }
->>>>>>> eef29cf5
                 });
             },
             "ping": function (token, socket, socketid) {
@@ -686,9 +672,6 @@
             "readFile": function (token, socket, socketid) {
                 initProcessMap(socketid);
                 let encoding = token.encoding || "utf8";
-<<<<<<< HEAD
-                token.path = isAbsolute(token.path) ? token.path : path.join(baseProjectDir, token.path);
-=======
                 if (isAbsolute(token.path)) {
                     // remove all ../ to avoid writing in arbitrary parts of the file system
                     token.path = token.path.replace(/\.\./g, "");
@@ -696,7 +679,6 @@
                 } else {
                     token.path = path.join(baseProjectDir, token.path);
                 }
->>>>>>> eef29cf5
                 console.log("reading file " + token.path);
                 readFile(token.path, encoding)
                     .then(function (content) {
