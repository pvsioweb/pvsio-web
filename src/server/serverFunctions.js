--- conflicted
+++ resolved
@@ -290,11 +290,7 @@
 											reject(err);
 										} else {
 											var image = files.filter(function (f) {
-<<<<<<< HEAD
-												return imageExts.indexOf(path.extname(f)) > -1;
-=======
 												return imageExts.indexOf(path.extname(f).toLowerCase()) > -1;
->>>>>>> 4b381d5d
 											})[0];
 											var result = files.length ? {name: file, image: image} : null;
 											resolve(result);
