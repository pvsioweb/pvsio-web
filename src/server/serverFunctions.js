/**
 * Utility functions used by the pvssocketserver for dealing with filesystem etc
 * @author Patrick Oladimeji
 * @date 6/26/14 11:29:07 AM
 */
/*jshint unused: true, undef: true*/
/*jslint vars: true, plusplus: true, devel: true, nomen: true, indent: 4, maxerr: 50 */
/*global require, module, __dirname*/

var fs = require("fs"),
	path = require("path"),
	Promise                 = require("es6-promise").Promise,
	logger                  = require("tracer").console(),
	imageExts = [".jpg", ".jpeg", ".png"],
	baseProjectDir          = path.join(__dirname, "../../examples/projects/"),
	filesFilter = [".pvs", ".tex"];

var noop = function () {};
function getFolderStructure(root) {
        var s = fs.statSync(root);
        var file = {path: root, name: root.substr(root.lastIndexOf("/") + 1)};
        if (s.isDirectory()) {
            var files = fs.readdirSync(root);
            file.isDirectory = true;
            file.children = files.map(function (f) {
                return getFolderStructure(path.join(root, f));
            });
            if (file.children) {
                file.children = file.children.filter(function (f) {
                    return (f.isDirectory && f.name !== "pvsbin") || filesFilter.indexOf(path.extname(f.name)) > -1;
                });
            }
            
            file.path = file.path.replace(baseProjectDir, "");
            return file;
        
        } else {
            file.path = file.path.replace(baseProjectDir, "");
            return file;
        }
    }
 /**
 * Recursively creates a directory structure while ensuring that any non-existent parent folders
 * are created as necessary. E.g., to create /temp/foo/foo/test in the directory /temp without a foo
 * directory, the function ensures that the appropriate parent directories foo/foo are created
 * @param {string} dirPath the path to the directory to create
 * @param {function (err)} cb the callback function to invoke when the directory creation is complete
 */
function mkdirRecursive(dirPath, cb) {
	cb = cb || noop;
	fs.mkdir(dirPath, function (error) {
		if (error && error.errno === 34) {
			// the callback will be invoked only by the first instance of mkdirRecursive
			var parentDirectory = dirPath.substr(0, dirPath.lastIndexOf("/"));
			mkdirRecursive(parentDirectory, function (err) {
				if (!err) {
					fs.mkdir(dirPath, cb);
				} else {
					cb(err);
				}
			});
		} else {
			// if the path has been created successfully, just invoke the callback function (if any)
			cb(error);
		}
	});
}
/**
 * Get the stat for the file in the specified path
 * @returns {Promise} a promise that resolves with the stat object of the file
  see http://nodejs.org/api/fs.html#fs_class_fs_stats for details
 */
function stat(fullPath) {
	return new Promise(function (resolve, reject) {
		fs.stat(fullPath, function (err, res) {
			if (err) {
				reject(err);
			} else {
				resolve(res);
			}
		});
	});
}
/**
 Writes a file with the specified content to the specified path. If the parent folders of the specified path
 do not exist, they are created
 @param {string} fullPath the full path to the file
 @param {string} fileContent the content of the file
 @param {string?} fileEncoding the encoding to use for writing the file (defaults to utf8)
 @returns {Promise} a promise that resolves when file has been written or rejects when an error occurs
*/
///TODO clean up these parameters - propose to make into one json object with the parameters as properties of the object
function writeFile(fullPath, fileContent, fileEncoding, opt) {
	fileEncoding = fileEncoding || "utf8";
	//remove prefixes from file content before saving images
	var ext = path.extname(fullPath);
	if (imageExts.indexOf(ext.toLowerCase()) > -1) {
		fileContent = fileContent.replace(/^data:image\/(\w+);base64,/, "");
	}
	return new Promise(function (resolve, reject) {
		if (typeof fullPath !== "string" || typeof fileContent !== "string") {
			reject("Both fullPath and fileContent must be strings");
		} else {
			var folder = fullPath.substring(0, fullPath.lastIndexOf(path.sep));
			mkdirRecursive(folder, function (err) {
				if ((!err || err.code === "EEXIST") &&
                        (!fs.existsSync(fullPath) || opt !== undefined && opt.overWrite)) {
					fs.writeFile(fullPath, fileContent, fileEncoding, function (err) {
						if (err) {
							reject(err);
						} else {
							resolve({filePath: fullPath, fileContent: fileContent, encoding: fileEncoding});
						}
					});
				} else {
                    logger.debug("Error: file " + fullPath + " already exists");
					reject(err);
				}

			});

		}
	});
}
/**
	Recursively reads the files in a directory using promises
	@param {string} fullPath the path to the directory to read
	@param {boolean} getContent a flag to set whehter or not to return the content of the file
	@returns {Promise} a promise that resolves with an array of objects  for the files in the given directory.
		The object may contain just filePath prooperties or may include fileContent if the getContent parameter was passed
*/
function getFilesInDirectory(fullPath, getContent) {
        return stat(fullPath).then(function (f) {
            if (f.isDirectory()) {
                return new Promise(function (resolve, reject) {
                    fs.readdir(fullPath, function (err, files) {
                        if (err) {
                            reject(err);
                        } else {
                            var promises = files.map(function (name) {
                                var filePath = path.join(fullPath, name);
                                return getFilesInDirectory(filePath, getContent);
                            });

                            Promise.all(promises)
                                .then(function (res) {
                                    var flattened = res.reduce(function (a, b) {
                                        if (Array.isArray(b)) {
                                            return a.concat(b);
                                        } else {
                                            a.push(b);
                                            return a;
                                        }
                                    }, []);
                                    resolve(flattened);
                                }, reject);
                        }
                    });
                });
            } else {
                if (!getContent) {
                    return Promise.resolve({filePath: fullPath});
                }
                //resolve with the filename and content
                return new Promise(function (resolve, reject) {
                    var ext = path.extname(fullPath),
                        isImage = imageExts.indexOf(ext.toLowerCase()) > -1;
                    var opt = {encoding: isImage ? "base64" : "utf8"};
                    fs.readFile(fullPath, opt, function (err, data) {
                        if (err) {
                            reject(err);
                        } else {
                            resolve({filePath: fullPath, fileContent: isImage ?
                                     ("data:image/" + ext.substr(1).toLowerCase() + ";base64," + data) : data, encoding: opt.encoding});
                        }
                    });
                });
            }
        }, function (err) {
            return Promise.reject(err);
        });
    }

/**
 * Creates a project
 * @param {Request} req
 * @param {Response} res
 */
function createProject(opt, cb, p) {
	var projectName = opt.projectName,
		projectPath = baseProjectDir + projectName,
		projectFiles = opt.projectFiles,
		overWrite = opt.overWrite;
	var obj = {type: "projectCreated"};

	function doCreate(cb) {
		cb = cb || noop;
		//create the project folder
		fs.mkdir(projectPath, function (err) {
			if (!err) {
				var promises = projectFiles.map(function (file) {
<<<<<<< HEAD
					var ext = path.extname(file.filePath);
					if (imageExts.indexOf(ext.toLowerCase()) > -1) {
=======
					var ext = path.extname(file.filePath).toLowerCase();
					if (imageExts.indexOf(ext) > -1) {
>>>>>>> e1248fde
						file.fileContent = file.fileContent.replace(/^data:image\/(\w+);base64,/, "");
					}
					if (file.filePath.indexOf(projectName) === 0) {
						file.filePath = path.join(baseProjectDir, file.filePath);
					} else {
						logger.debug("Warning, deprecated filenames (project name not included in the filename)");
						file.filePath = path.join(projectPath, file.filePath);
					}
					return writeFile(file.filePath, file.fileContent, file.encoding, { overWrite: true });
				});

				//exec promises and invoke callback function
				Promise.all(promises)
					.then(function (files) {
						obj.projectFiles = files.map(function (f) {
							f.filePath = f.filePath.replace(projectPath, projectName);
							return f;
						});
						// get project folder structure once all files have been wrtten
						obj.folderStructure = getFolderStructure(projectPath);
						// and make sure that the folder structure contains paths relative to baseProject
						obj.name = projectName;
						cb(obj);
					}, function (err) {
						obj.err = err;
						cb(obj);
					});

			} else {
				obj.err = err;
				cb(obj);
			}
		});
	}

	fs.mkdir(projectPath, function (err) {
		if (!err || (err.code === "EEXIST" && overWrite)) {
			p.removeFile(projectPath, function (err) {
				if (!err) {
					doCreate(cb);
				} else {
					obj.err = err;
					if (cb && typeof cb === "function") { cb(obj); }
				}
			});
		} else {
			obj.err = err;
			if (cb && typeof cb === "function") { cb(obj); }
		}
	});
}

/**
* open a project with the specified projectName
* @param {string} projectName the name of the project to open 
* @returns {Promise} a promise that resolves with data for the opened project
*/
function openProject(projectName) {
	logger.debug("Opening project " + projectName + " ...");
	var projectPath = path.join(baseProjectDir, projectName),
		res = { name: projectName };

	return new Promise(function (resolve, reject) {
		//get filepaths and their contents
		getFilesInDirectory(projectPath, true)
			.then(function (files) {
				res.projectFiles = files.map(function (f) {
					f.filePath = f.filePath.replace(projectPath, projectName);
					return f;
				});
				res.folderStructure = getFolderStructure(projectPath);
				resolve(res);
			}, reject);
	});
}

/**
 * Lists all the projects on the server by listing folder names in the projects directory
 * @return {Promise} a promise that resolves with a list of project names
 */
function listProjects() {
	return new Promise(function (resolve, reject) {
		fs.readdir(baseProjectDir, function (err, files) {
			if (err) {
				reject(err);
			} else {
				Promise.all(files.map(function (file) {
					return stat(path.join(baseProjectDir, file))
						.then(function (f) {
							if (f.isDirectory() && file !== "defaultProject") {
								return new Promise(function (resolve, reject) {
									//get the image in the directory if any also dont return empty folders as projects
									fs.readdir(path.join(baseProjectDir, file), function (err, files) {
										if (err) {
											reject(err);
										} else {
											var image = files.filter(function (f) {
												return imageExts.indexOf(path.extname(f).toLowerCase()) > -1;
											})[0];
											var result = files.length ? {name: file, image: image} : null;
											resolve(result);
										}
									});
								});								
							} else { return Promise.resolve(null); }
						});
				})).then(function (files) {
					resolve(files.filter(function (f) { return f; }));
				}, reject);
			}
		});
	});
}

/**
 	renames the oldpath into the newPath
	@returns {Promise} a promise that resolves with the new path name
*/
function renameFile(oldPath, newPath) {
	oldPath = path.join(baseProjectDir, oldPath);
	newPath = path.join(baseProjectDir, newPath);

	return new Promise(function (resolve, reject) {
		stat(newPath).then(function () {
			reject("New path exists");
		}, function () {
			//file does not exist so ok to rename
			fs.rename(oldPath, newPath, function (err) {
				if (err) {
					reject(err);
				} else {
					resolve(newPath);
				}
			});
		});
	});
	
	
	
}

module.exports = {
	renameFile: renameFile,
	getFolderStructure: getFolderStructure,
	mkdirRecursive: mkdirRecursive,
	stat: stat,
	writeFile: writeFile,
	getFilesInDirectory: getFilesInDirectory,
	createProject: createProject,
	openProject: openProject,
	listProjects: listProjects
};<|MERGE_RESOLUTION|>--- conflicted
+++ resolved
@@ -199,13 +199,8 @@
 		fs.mkdir(projectPath, function (err) {
 			if (!err) {
 				var promises = projectFiles.map(function (file) {
-<<<<<<< HEAD
-					var ext = path.extname(file.filePath);
+					var ext = path.extname(file.filePath).toLowerCase();
 					if (imageExts.indexOf(ext.toLowerCase()) > -1) {
-=======
-					var ext = path.extname(file.filePath).toLowerCase();
-					if (imageExts.indexOf(ext) > -1) {
->>>>>>> e1248fde
 						file.fileContent = file.fileContent.replace(/^data:image\/(\w+);base64,/, "");
 					}
 					if (file.filePath.indexOf(projectName) === 0) {
