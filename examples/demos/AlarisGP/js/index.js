--- conflicted
+++ resolved
@@ -67,9 +67,6 @@
             console.log(">>> " + event.message);
         }
 
-<<<<<<< HEAD
-        var url = window.location.href.split(":").slice(0,2).join(":") + ":8080/NetworkController/devices";
-=======
         function onConnect(event) {
             console.log(">>> CONNECTED");
         }
@@ -79,7 +76,6 @@
         }
 
         var url = window.location.origin.split(":").slice(0,2).join(":") + ":8080/NetworkController/devices";
->>>>>>> 9353e938
         url = url.replace("http://", "ws://");
         var ncDevice = new NCDevice({id: deviceID, type: deviceType}, { url: url });
 
