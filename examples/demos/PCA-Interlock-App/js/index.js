/*jslint vars: true, plusplus: true, devel: true, nomen: true, indent: 4, maxerr: 50, browser:true*/
/*global require*/

require.config({
    baseUrl: '../../client/app',
    paths: {
        d3: '../lib/d3',
        stateParser: './util/PVSioStateParser',
        NCDevice: 'plugins/networkController/NCDevice',
        NCMonitorCore: 'plugins/networkController/NCMonitorCore'
    }
});
/**
 * Loading the module PVSioWebClient.
 */
require([
    'PVSioWebClient',
    'stateParser',
    'NCDevice',
    'NCMonitorCore',
    "widgets/med/PatientMonitorDisplay",
    "widgets/med/PumpMonitorDisplay",
    "widgets/TripleDisplay",
    "widgets/SingleDisplay",
    "widgets/ButtonActionsQueue",
    "widgets/TouchScreenButton"
], function (PVSioWebClient, stateParser, NCDevice, NCMonitorCore, PatientMonitorDisplay, PumpMonitorDisplay, TripleDisplay, SingleDisplay, ButtonActionsQueue, TouchScreenButton) {

    var deviceID = "Supervisor";
    var deviceType = "Supervisor";
    var d3 = require("d3/d3");
    //var deviceDescription = "Supervisor";

    var client;
    var tick = null;

    //-- messages from the PVSio-web Network Controller
    function parseNCUpdate(event) {
        if (event.from === "Alaris") {
            ButtonActionsQueue.getInstance().queueGUIAction("update_pump(" + event.message + ")", onMessageReceived);
        } else if (event.from === "Radical") {
            ButtonActionsQueue.getInstance().queueGUIAction("update_monitor(" + event.message + ")", onMessageReceived);
        }
    }

    /**
     * NCMonitorCore preferences
     */
    var error_mode = false;
    var debugging_mode_backend = false;
    var debugging_mode_frontend = false;
    var extended_mode = false;

    function errorMessage(event) {
        if (error_mode) {
            console.log("!!! " + event.message);
        }
    }

    function notifyMessage(event) {
        if (debugging_mode_frontend) {
            console.log(">>> " + event.message);
        }
    }

    function debugMessage(event) {
        if (debugging_mode_backend) {
            console.log(">!> " + event.message);
        }
    }

    /**
     * Callback DeviceID connected
     * @param event
     */
    function onConnect(event) {
        ButtonActionsQueue.getInstance()
            .queueGUIAction("on_connect_supervisor", onMessageReceived);
    }

    /**
     * Callback DeviceID connected
     * @param event
     */
    function onDisconnect(event) {
        ButtonActionsQueue.getInstance()
            .queueGUIAction("on_disconnect_supervisor", onMessageReceived);
    }


    /**
     * Parsing of different actions coming from the Network Controller Monitor
     * @param event
     */
    function parseNCActions(event) {
        var kind = event.kind;

        switch (kind) {
            case "connected":
                var deviceConnected = event.data.deviceID;
                switch (deviceConnected) {
                    case "Alaris":
                        ButtonActionsQueue.getInstance()
                            .queueGUIAction("on_connect_pump", onMessageReceived);
                        break;
                    case "Radical":
                        ButtonActionsQueue.getInstance()
                            .queueGUIAction("on_connect_monitor", onMessageReceived);
                        break;
                    default:
                        break;
                }
                break;

            case "disconnected":
                var deviceDisconnected = event.data.deviceID;
                switch (deviceDisconnected) {
                    case "Alaris":
                        ButtonActionsQueue.getInstance()
                            .queueGUIAction("on_disconnect_pump", onMessageReceived);
                        break;
                    case "Radical":
                        ButtonActionsQueue.getInstance()
                            .queueGUIAction("on_disconnect_monitor", onMessageReceived);
                        break;
                    default:
                        break;
                }
                break;

            default:
                break;
        }
    }
<<<<<<< HEAD
    var url = window.location.href.split(":").slice(0,2).join(":") + ":8080/NetworkController/devices";
    url = url.replace("http://", "ws://");    
    var ncDevice = new NCDevice({id: deviceID, type: deviceType}, { url: url });
=======

    $('#toggle_front_debugging').click(function () {
        debugging_mode_frontend = !debugging_mode_frontend;
    });

    $('#toggle_back_debugging').click(function () {
        if (debugging_mode_backend) {
            debugging_mode_backend = false;
            ncMonitorCore.deactivateDebug();
        }
        else {
            debugging_mode_backend = true;
            ncMonitorCore.activateDebug();
        }
    });

    $('#toggle_errors').click(function () {
        error_mode = !error_mode;
    });

    var urlMonitor = window.location.origin.split(":").slice(0, 2).join(":") + ":8080/NetworkController/monitor";
    urlMonitor = urlMonitor.replace("http://", "ws://");

    var ncMonitorCore = new NCMonitorCore({
        extended: extended_mode,
        debugging: debugging_mode_backend,
        url: urlMonitor
    });

    ncMonitorCore.addListener("error", errorMessage);
    ncMonitorCore.addListener("notify", notifyMessage);
    ncMonitorCore.addListener("debug_backend", debugMessage);
    ncMonitorCore.addListener("action", parseNCActions);

    var url = window.location.origin.split(":").slice(0, 2).join(":") + ":8080/NetworkController/devices";
    url = url.replace("http://", "ws://");
    var ncDevice = new NCDevice({id: deviceID, type: deviceType}, {url: url});
>>>>>>> 9353e938
    ncDevice.addListener("update", parseNCUpdate);
    ncDevice.addListener("error", errorMessage);
    ncDevice.addListener("notify", notifyMessage);
    ncDevice.addListener("connected", onConnect);
    ncDevice.addListener("disconnected", onDisconnect);

<<<<<<< HEAD
    var urlMonitor = window.location.href.split(":").slice(0,2).join(":") + ":8080/NetworkController/monitor";
    urlMonitor = urlMonitor.replace("http://", "ws://");    
    var ncMonitor = new NCMonitor({ url: urlMonitor });
    ncMonitor.addListener("error", errorMessage);
    ncMonitor.addListener("notify", notifyMessage);
    ncMonitor.addListener("connected", onConnect);
    ncMonitor.addListener("disconnected", onDisconnect);
=======
>>>>>>> 9353e938

    //-- UI of the ICE Supervisor
    function start_tick() {
        if (!tick) {
            tick = setInterval(function () {
                ButtonActionsQueue.getInstance().queueGUIAction("tick", onMessageReceived);
            }, 4000);
        }
    }

//    function stop_tick() {
//        if (tick) {
//            clearInterval(tick);
//            tick = null;
//        }
//    }

    var verboseLogging = false;

    function logOnDiv(msg, logger) {
        if (verboseLogging) {
            d3.select("#monitor").style("display", "block");
            var p = $("<p>", {class: "console_element"});
            p.html(msg);
            $("#" + logger)
                .append(p)
                .animate({scrollTop: $("#" + logger)[0].scrollHeight}, 500);
        } else {
            d3.select("#monitor").style("display", "none");
        }
    }

    /**
     function to handle when an output has been received from the server after sending a guiAction
     if the first parameter is truthy, then an error occured in the process of evaluating the gui action sent
     */
    function onMessageReceived(err, event) {
        d3.select(".demo-splash").style("display", "none");
        if (!err && event && event.data) {
            logOnDiv(event.data.toString(), "monitor");
            var res = event.data.toString();
            if (res && res.indexOf("(#") === 0) { // checking that the state is well-formed
                res = stateParser.parse(res);
                if (res.supervisor_connected.trim() === "TRUE" &&
                    res.monitor_connected.trim() === "TRUE" &&
                    res.pump_connected.trim() === "TRUE") {
                    // safety interlock
                    if (res.monitor.isOn.trim() === "TRUE" && res.pump.isOn.trim() === "TRUE") {
                        if (res.pumpcmd.trim() === "pause") {
                            console.log("pause pump");
                            ncDevice.sendControlData("Alaris", "click_btn_pause");
                        }
                    }
                }
                // rendering
                render_patient_monitor(res);
                render_pump_monitor(res);
                start_tick();
            }
        } else {
            console.log(err);
        }
    }


    /*
     * Get client instance and the websocket it uses to communicate with the server
     */
    client = PVSioWebClient.getInstance();
    var imageHolder = client.createCollapsiblePanel({
        parent: "#content",
        headerText: "Simulation of ICE Supervisor with PCA Interlock App",
        showContent: true,
        isDemo: true
    }).style("position", "relative").style("width", "1200px");
    //insert the html into the panel (note that this could have used templates or whatever)
    imageHolder.html('<img src="ICE-Supervisor.png" usemap="#prototypeMap"/>').attr("id", "prototype");

    var app = {monitor: {spo2_display: null, rra_display: null}, pump: {rate: null}};
    app.monitor.spo2_display = new PatientMonitorDisplay("spo2_display",
        {top: 250, left: 140, height: 40, width: 180},
        {parent: "prototype", font: "Times", label: "%SpO2"});
    app.monitor.rra_display = new PatientMonitorDisplay("rra_display",
        {top: 300, left: 140, height: 40, width: 180},
        {parent: "prototype", font: "Times", label: "RRa", fontColor: "aqua"});
    app.monitor.searching = new SingleDisplay("searching_patient_monitor",
        {top: 280, left: 140, height: 24, width: 190},
        {parent: "prototype"});

    app.alarm = new SingleDisplay("alarm",
        {top: 34, left: 133, height: 16, width: 16},
        {parent: "prototype", blinking: true, fontColor: "#FF0033"}); // bright red
    app.pump.topline = new SingleDisplay("topline",
        {top: 70, left: 160, height: 12, width: 130},
        {parent: "prototype"});
    app.pump.topline_back = new SingleDisplay("topline_back",
        {top: 70, left: 140, height: 16, width: 16},
        {parent: "prototype", touchscreen: {callback: onMessageReceived}});
    app.pump.rate = new TripleDisplay("rate",
        {top: 100, left: 140, height: 24, width: 190},
        {
            left_display: {height: 14, width: 56, align: "left", left: +2, top: +8},
            center_display: {width: 80, align: "right"},
            right_display: {height: 14, width: 44, align: "right", top: +10},
            backgroundColor: "black",
            touchscreen: {callback: onMessageReceived},
            parent: "prototype"
        });
    app.pump.vtbi = new TripleDisplay("vtbi",
        {top: 135, left: 140, height: 24, width: 190},
        {
            left_display: {height: 14, width: 56, align: "left", left: +2, top: +8},
            center_display: {width: 80, align: "right"},
            right_display: {height: 14, width: 44, align: "right", top: +10},
            backgroundColor: "black",
            touchscreen: {callback: onMessageReceived},
            parent: "prototype"
        });
    app.pump.volume = new TripleDisplay("volume",
        {top: 170, left: 140, height: 24, width: 190},
        {
            left_display: {height: 14, width: 56, align: "left", left: +2, top: +8},
            center_display: {width: 80, align: "right"},
            right_display: {height: 14, width: 44, align: "right", top: +10},
            backgroundColor: "black",
            touchscreen: {callback: onMessageReceived},
            parent: "prototype"
        });
    app.pump.time = new SingleDisplay("time",
        {top: 205, left: 140, height: 20, width: 190},
        {
            backgroundColor: "black",
            parent: "prototype"
        });
    app.pump.tracings = new PumpMonitorDisplay("tracings",
        {top: 112, left: 140, height: 34, width: 180},
        {parent: "prototype", range: {max: 1200, min: 0}});
    app.pump.searching = new SingleDisplay("searching_pump",
        {top: 112, left: 140, height: 24, width: 190},
        {parent: "prototype"});


    // utility function
    function evaluate(str) {
        var v = +str;
        if (str.indexOf("/") >= 0) {
            var args = str.split("/");
            v = +args[0] / +args[1];
        }
        return (v <= 0) ? "--" : ((v < 10) ? v.toFixed(1).toString() : v.toFixed(0).toString());
    }

    // monitor
    function render_patient_monitor(res) {
        // spo2
        function render_spo2(monitor) {
            app.monitor.spo2_display.set_alarm({min: parseFloat(monitor.spo2_min), max: parseFloat(monitor.spo2_max)});
            app.monitor.spo2_display.set_range({min: 0, max: 100});
            if (monitor.spo2_fail === "FALSE") {
                if (monitor.spo2_alarm === "off") {
                    app.monitor.spo2_display.render(evaluate(monitor.spo2));
                } else {
                    app.monitor.spo2_display.render(evaluate(monitor.spo2), {fontColor: "red"});
                }
            } else {
                app.monitor.spo2_display.fail("FAIL");
            }
        }

        // RRa
        function render_rra(monitor) {
            app.monitor.rra_display.set_alarm({min: parseFloat(monitor.rra_min), max: parseFloat(monitor.rra_max)});
            app.monitor.rra_display.set_range({min: 0, max: 70});
            if (monitor.rra_fail === "FALSE") {
                if (monitor.rra_alarm === "off") {
                    app.monitor.rra_display.render(evaluate(monitor.rra));
                } else {
                    app.monitor.rra_display.render(evaluate(monitor.rra), {fontColor: "red"});
                }
            } else {
                app.monitor.rra_display.fail("FAIL");
            }
        }

        // alarms
        function render_alarms(monitor) {
            switch (monitor.spo2_alarm.trim()) {
                case "off"   :
                    app.monitor.spo2_display.alarm("off");
                    break;
                case "alarm" :
                    app.monitor.spo2_display.alarm("glyphicon-bell");
                    app.alarm.renderGlyphicon("glyphicon-bell");
                    break;
                case "mute"  :
                    app.monitor.spo2_display.alarm("glyphicon-mute");
                    app.alarm.renderGlyphicon("glyphicon-mute");
                    break;
            }
            switch (monitor.rra_alarm) {
                case "off"   :
                    app.monitor.rra_display.alarm("off");
                    break;
                case "alarm" :
                    app.monitor.rra_display.alarm("glyphicon-bell");
                    app.alarm.renderGlyphicon("glyphicon-bell");
                    break;
                case "mute"  :
                    app.monitor.rra_display.alarm("glyphicon-mute");
                    app.alarm.renderGlyphicon("glyphicon-mute");
                    break;
            }
            if ((monitor.rra_alarm.trim() === "alarm" || monitor.rra_alarm.trim() === "mute") &&
                (monitor.spo2_alarm.trim() === "alarm" || monitor.spo2_alarm.trim() === "mute")) {
                app.alarm.renderGlyphicon("glyphicon-bell");
            } else {
                app.alarm.hide();
            }
        }

        if (res.monitor_connected === "TRUE") {
            if (res.monitor.isOn.trim() === "TRUE") {
                render_spo2(res.monitor);
                render_rra(res.monitor);
                render_alarms(res.monitor);
                app.monitor.searching.hide();
            } else {
                app.alarm.hide();
                app.monitor.spo2_display.hide();
                app.monitor.rra_display.hide();
                app.monitor.spo2_display.hide();
                app.monitor.rra_display.hide();
                app.monitor.searching.renderMultiline(["ICE-Compatible monitor detected:", res.monitor.id]);
            }
        } else {
            app.alarm.hide();
            app.monitor.spo2_display.hide();
            app.monitor.rra_display.hide();
            app.monitor.spo2_display.hide();
            app.monitor.rra_display.hide();
            app.monitor.searching.renderMultiline(["ICE-compatible monitors", "Searching..."], {blinking: true});
        }
    }


    // pump
    function render_pump_monitor(res) {
        // topline
        function render_topline(res) {
            function topline2string(msg) {
                msg = msg.toUpperCase();
                switch (msg) {
                    case "DISPVTBI" :
                        return "VTBI";
                    case "DISPKVO"  :
                        return "KVO";
                    case "HOLDING"  :
                        return "ON HOLD";
                    case "SETRATE"  :
                        return "ON HOLD - SET RATE";
                    case "DISPBLANK":
                        return "";
                    default :
                        return msg;
                }
                return msg;
            }

            function topline2options(msg) {
                msg = msg.toUpperCase();
                if (msg === "HOLDING" || msg === "SETRATE" || msg === "ATTENTION") {
                    return {blinking: true};
                }
                return {};
            }

            app.pump.topline.render(topline2string(res.topline.trim()), topline2options(res.topline.trim()));
        }

        function render_pump_data(res) {
            function evaluate(str) {
                var v = +str;
                if (str.indexOf("/") >= 0) {
                    var args = str.split("/");
                    v = +args[0] / +args[1];
                }
                return parseInt(v * 100) / 100; // number truncated at the 2nd fractional digit
            }

            function evaluateTime(str) {
                var x = evaluate(str);
                var hour = parseInt(x);
                x = (x - hour) * 60;
                var min = parseInt(x);
                x = (x - min) * 60;
                var sec = parseInt(x);
                return hour + "h " + min + "m " + sec + "s";
            }

            render_topline(res);
            app.pump.topline_back.hide();
            app.pump.rate.renderLabel("RATE");
            app.pump.rate.renderValue(evaluate(res.rate));
            app.pump.rate.renderUnits("mL/h");
            app.pump.vtbi.renderLabel("VTBI");
            app.pump.vtbi.renderValue(evaluate(res.vtbi));
            app.pump.vtbi.renderUnits("mL");
            app.pump.volume.renderLabel("VOLUME");
            app.pump.volume.renderValue(evaluate(res.volume));
            app.pump.volume.renderUnits("mL");
            app.pump.time.render(evaluateTime(res.time));
            app.pump.tracings.hide();
        }

        function render_pump_tracings(param, res) {
            function evaluate(str) {
                var v = +str;
                if (str.indexOf("/") >= 0) {
                    var args = str.split("/");
                    v = +args[0] / +args[1];
                }
                return v;
            }

            param = param.replace("show_", "");
            app.pump.rate.hide();
            app.pump.vtbi.hide();
            app.pump.volume.hide();
            app.pump.time.hide();
            render_topline(res);
            app.pump.topline_back.renderGlyphicon("glyphicon-list");
            var units = (param === "rate") ? "mL/h" : (param === "vtbi" || param === "volume") ? "mL" : "??";
            var range = (param === "rate") ? {max: 1200} : (param === "vtbi" || param === "volume") ? {max: 3000} : {max: 100};
            app.pump.tracings.render(evaluate(res[param]), {
                label: param.toString().toUpperCase(),
                units: units,
                range: range
            });
        }

        if (res.pump_connected.trim() === "TRUE") {
            if (res.pump.isOn.trim() === "TRUE") {
                if (res.mode.trim() === "monitoring") {
                    render_pump_data(res.pump);
                } else if (res.mode.indexOf("show_") === 0) {
                    render_pump_tracings(res.mode, res.pump);
                }
                app.pump.searching.hide();
            } else {
                app.pump.searching.renderMultiline(["ICE-Compatible pump detected:", res.pump.id]);
                app.pump.rate.hide();
                app.pump.vtbi.hide();
                app.pump.volume.hide();
                app.pump.time.hide();
                app.pump.topline.hide();
                app.pump.tracings.hide();
                app.pump.topline_back.hide();
            }
        } else {
            app.pump.rate.hide();
            app.pump.vtbi.hide();
            app.pump.volume.hide();
            app.pump.time.hide();
            app.pump.topline.hide();
            app.pump.tracings.hide();
            app.pump.topline_back.hide();
            app.pump.searching.renderMultiline(["ICE-compatible pumps", "Searching..."], {blinking: true});
        }
    }

    /*
     * Register event listener for websocket connection to the server.
     */
    client.addListener('WebSocketConnectionOpened', function () {
        console.log('web socket connected');
        logOnDiv('PVSio Web Socket connected', 'monitor');
        /*
         * Start the PVS Process for the pacemaker
         */
        client.getWebSocket().startPVSProcess({
            name: 'main.pvs',
            demoName: 'PCA-Interlock-App/pvs'
        }, function (err) {
            if (!err) {
                logOnDiv('PVS Process started', 'monitor');
                //-- start ICE Network Controller (NCEE) & connect ICE supervisor to it
                ncMonitorCore.start().then(function (res) {
                    ncDevice.start(ncDevice).then(function (res) {
                        ncDevice.connect();
                        start_tick();
                        d3.select(".content").style("display", "block");
                    }).catch(function (err) {
                        d3.select(".error").style("display", "block");
                    });
                }).catch(function (err) {
                    console.log(err);
                    d3.select(".error_monitor").style("display", "block");

                });
            } else {
                console.log(err);
            }
        });
    }).addListener('WebSocketConnectionClosed', function () {
        logOnDiv('PVS Process closed', 'monitor');
        console.log('web socket closed');
    }).addListener('processExited', function () {
        var msg = 'Warning!!!\r\nServer process exited. See console for details.';
        console.log(msg);
    });
    /*
     * Initiate connection to the server
     */
    logOnDiv('Connecting to the PVSio server...', 'monitor');
    client.connectToServer();


});<|MERGE_RESOLUTION|>--- conflicted
+++ resolved
@@ -132,11 +132,6 @@
                 break;
         }
     }
-<<<<<<< HEAD
-    var url = window.location.href.split(":").slice(0,2).join(":") + ":8080/NetworkController/devices";
-    url = url.replace("http://", "ws://");    
-    var ncDevice = new NCDevice({id: deviceID, type: deviceType}, { url: url });
-=======
 
     $('#toggle_front_debugging').click(function () {
         debugging_mode_frontend = !debugging_mode_frontend;
@@ -174,23 +169,12 @@
     var url = window.location.origin.split(":").slice(0, 2).join(":") + ":8080/NetworkController/devices";
     url = url.replace("http://", "ws://");
     var ncDevice = new NCDevice({id: deviceID, type: deviceType}, {url: url});
->>>>>>> 9353e938
     ncDevice.addListener("update", parseNCUpdate);
     ncDevice.addListener("error", errorMessage);
     ncDevice.addListener("notify", notifyMessage);
     ncDevice.addListener("connected", onConnect);
     ncDevice.addListener("disconnected", onDisconnect);
 
-<<<<<<< HEAD
-    var urlMonitor = window.location.href.split(":").slice(0,2).join(":") + ":8080/NetworkController/monitor";
-    urlMonitor = urlMonitor.replace("http://", "ws://");    
-    var ncMonitor = new NCMonitor({ url: urlMonitor });
-    ncMonitor.addListener("error", errorMessage);
-    ncMonitor.addListener("notify", notifyMessage);
-    ncMonitor.addListener("connected", onConnect);
-    ncMonitor.addListener("disconnected", onDisconnect);
-=======
->>>>>>> 9353e938
 
     //-- UI of the ICE Supervisor
     function start_tick() {
