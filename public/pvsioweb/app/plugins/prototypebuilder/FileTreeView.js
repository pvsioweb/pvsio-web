/**
 * Renders a folder and the list of files and any folders within it.
 * @author Patrick Oladimeji
 * @date 1/14/14 11:53:17 AM
 */
/*jslint vars: true, plusplus: true, devel: true, nomen: true, indent: 4, maxerr: 50, unparam: true*/
/*global define, d3, require, $, brackets, window, MouseEvent */
define(function (require, exports, module) {
    "use strict";
    var eventDispatcher = require("util/eventDispatcher"),
        property                = require("util/property"),
        WSManager				= require("websockets/pvs/WSManager"),
        QuestionForm            = require("pvsioweb/forms/displayQuestion"),
        TreeList                = require("./TreeList");
    
    var folderData, elementId, project, ws = WSManager.getWebSocket(), fileCounter = 0, unSavedName = "Untitled", treeList;
    
    /**
        utility function to convert filenames to valid html ids
        @param {string} fileName the path to convert
        @return {string} a string valid for use as an html element id
    */
    function fileNameToId(fileName) {
        var res = fileName.replace(/[\s\.\$\/]/gi, "_");
        return res;
    }
    
    function FileTreeView(_elId, folderData, _project) {
        eventDispatcher(this);
        var ftv = this;
        elementId = _elId;
        project = _project;
    
        treeList = new TreeList(folderData, elementId);
        treeList.addListener("SelectedItemChanged", function (event) {
            var e = {type: "SelectedFileChanged", selectedItem: event.data};
            ftv.fire(e);
        }).addListener("Rename", function (event) {
//            var oldPath = event.data.path;
            treeList.createNodeEditor(event.data, function (node, oldPath) {
                var f = project.pvsFiles()[oldPath];
                if (event.data.isDirectory) {
                    project.renameFolder(oldPath, node.path, function () {
                        if (oldPath === project.path()) {
<<<<<<< HEAD
                            //change project name and path
=======
                            // we are renaming the project
>>>>>>> 19d6297c
                            project.name(node.name);
                            project.path(node.path);
                        }
                    });
                } else {
                    //rename file on disk
                    project.renameFile(f, node.name, function () {});
                }
            });
        }).addListener("New File", function (event) {
            var name = unSavedName + fileCounter++ + ".pvs";
            var newFileData = {name: name, path: event.data.path + "/" + name };
            newFileData = treeList.addItem(newFileData, event.data);
            treeList.selectItem(newFileData.path);
            treeList.createNodeEditor(newFileData, function (node, oldPath) {
                var file = project.pvsFiles()[oldPath];
                file.path(node.path);
                ws.writeFile({fileName: file.path(), fileContent: file.content()}, function (err, res) {
                    if (!err) {
                        //add the spec file to the project and supress the event so we dont create multiple files
                        //project.addSpecFile(node.path, "", true);
                        console.log(res);
                    } else { console.log(err); }
                });
            }, function (node) {
                treeList.removeItem(node.path);
            });
        }).addListener("New Folder", function (event) {
            var name = unSavedName + fileCounter++;
            var newFolderData = {name: name, path: event.data.path + "/" + name, children: [], isDirectory: true};
            newFolderData = treeList.addItem(newFolderData, event.data);
            treeList.selectItem(newFolderData.path);
            treeList.createNodeEditor(newFolderData, function (node, oldPath) {
                ws.writeDirectory(node.path, function (err, res) {
                    if (!err) {
                        console.log(res);
                    } else { console.log(err); }
                });
            }, function (node) {
                treeList.removeItem(node.path);
            });
        }).addListener("Delete", function (event) {
            var path = event.data.path;
            QuestionForm.create({header: "Confirm Delete", question: "Are you sure you want to delete " + path})
                .on("ok", function (e, view) {
                    //send request to remove file using the wsmanager
                    ws.send({type: "deleteFile", fileName: path}, function (err, res) {
                        if (!err) {
                            treeList.removeItem(path);
                        } else {
                            //show error
                            console.log(err);
                        }
                    });
                    view.remove();
                }).on("cancel", function (e, view) { view.remove(); });
        });

        //if there is a project add listener to changes to files etc
        if (project) {
            project.addListener("SpecDirtyFlagChanged", function (event) {
                console.log(event);
                var file = event.file;
                //set file as dirty
                treeList.markDirty(file.path(), file.dirty());
            }).addListener("ProjectMainSpecFileChanged", function (event) {
               //change the main file class
                
            }).addListener("SpecFileAdded", function (event) {
                //add the new file to the tree list data
                treeList.addItem({name: event.file.name(), path: event.file.path()});
            }).addListener("SpecFileRemoved", function (event) {
                //delete the removed file from the tree list data
                ftv.deleteItem(event.file);
            });
        }
    }
    
    FileTreeView.prototype.deleteItem = function (file) {
        var path = typeof file === "string" ? file : file.path();
        treeList.removeItem(path);
    };
    
    /**
        Gets the undlerying treeList object. This would be useful if a direct access to manipulating
        the data in the treeList node is needed. The following calls are available
        selectItem
        addItem
        removeItem
        renameItem
        getSelectedItem
    */
    FileTreeView.prototype.getTreeList = function () {
        return treeList;
    };
    /**
        selects the file passed
    */
    FileTreeView.prototype.selectItem = function (file) {
        var path = typeof file === "string" ? file : file.path();
        treeList.selectItem(path);
    };
    
    /**
     * Renames the selected file to the name specified
     * @param {string} newName The newName to give the file.
     */
    FileTreeView.prototype.renameSelected = function (newName) {
        treeList.renameItem(treeList.getSelectedItem(), newName);
    };
    
    /**
        Gets the selected file in the treeview
        @returns {String} The full path to the selected file
     */
    FileTreeView.prototype.getSelectedItem = function () {
        var res = treeList.getSelectedItem();
        return res ? res.path : undefined;
    };
    
    
    module.exports = FileTreeView;
});<|MERGE_RESOLUTION|>--- conflicted
+++ resolved
@@ -42,11 +42,7 @@
                 if (event.data.isDirectory) {
                     project.renameFolder(oldPath, node.path, function () {
                         if (oldPath === project.path()) {
-<<<<<<< HEAD
-                            //change project name and path
-=======
                             // we are renaming the project
->>>>>>> 19d6297c
                             project.name(node.name);
                             project.path(node.path);
                         }
