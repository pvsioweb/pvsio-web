--- conflicted
+++ resolved
@@ -53,224 +53,12 @@
 {
 	this.nodeIDGenerator = 0;
 	this.edgeIDGenerator = 0;
-<<<<<<< HEAD
-=======
     this.defTrans = null;
     this.defTransFalseNodeId = null;
->>>>>>> 8848b049
 
 }
 NodeAndEdgeHandler.prototype.newNodeID = function () { return nodeAndEdgeHandler.nodeIDGenerator++; };
 NodeAndEdgeHandler.prototype.add_node = function(positionX, positionY, label, notWriter, height_, width_, falseNode ) 
-<<<<<<< HEAD
-{
-    var buttonClass = [".button_transition", ".button_self_transition", ".button_default_transition"];
-    buttonClass.forEach(function(button) { 
-        $(button).each(function(index, element) {
-            $(element).prop("disabled", false);
-        });     
-    });
-
-	var _id = "X" + nodeAndEdgeHandler.newNodeID();
-	var node = { 
-			fixed: true,
-			reflexive: false,
-			id   : _id, // node id must be unique
-			name : (label === undefined)? _id : label,
-			x    : positionX,
-			y    : positionY,
-			px   : positionX,
-			py   : positionY,
-			height: (height_ === undefined) ? minBoxHeight : height_,
-			width : (width_ === undefined) ?  minBoxWidth : width_,
-			weight: 0,
-            warning : new Object()
-	};
-
-    node.warning.notPresentInSpec = false;
-    node.warning.labelAlreadyUsed = false;
-   	if(falseNode) {node.falseNode = true;}
-
-	// add node
-	graph.nodes.set(node.id, node);
-
-    if( notWriter ) { return node; }
-	// update pvs theory accordingly
-	pvsWriter.addState(node);
-    return node;
-}
-NodeAndEdgeHandler.prototype.newEdgeID = function()
-{
-	return nodeAndEdgeHandler.edgeIDGenerator ++;
-}
-NodeAndEdgeHandler.prototype.add_edge = function(source, target, label, notWriter) 
-{
-	var _id = "T" + nodeAndEdgeHandler.newEdgeID();
-	var edge = {
-		id: _id, // edge id must be unique
-		source: source,
-		target: target,
-		name : (label === undefined)? "tick" : label,
-	};
-	// add edge
-	graph.edges.set(edge.id, edge);
-    
-    if( notWriter ) { return edge; }
-
-	// update pvs theory accordingly
-	pvsWriter.addTransition(edge.name, edge.id);
-	pvsWriter.addConditionInTransition(edge.name, source, target);
-    return edge;
-}
-NodeAndEdgeHandler.prototype.delete_node = function (id) 
-{
-    graph.nodes.remove(id);
-}
-NodeAndEdgeHandler.prototype.delete_all_nodes = function () {
-    graph.nodes.forEach(function(key, value) { graph.nodes.remove(key); });
-}
-NodeAndEdgeHandler.prototype.deleteNodeAndTransition = function(node, flagObject)
-{
-	// Delete node from SVG 
-    nodeAndEdgeHandler.delete_node(node.id);
-
-    // Delete node from specification
-    var numberNodesStillPresent = getNodesInDiagram().length;
-    if(numberNodesStillPresent == 0) 
-    {
-    	document.getElementById("button_transition").disabled = true;
-	    document.getElementById("button_self_transition").disabled = true;
-    }
-    pvsWriter.deleteNode(node.name, numberNodesStillPresent);
-
-    var edges = getEdgesInDiagram();
-    var toDelete = {};
-    if( flagObject.deleteTransIn && flagObject.deleteTransOut )
-    {
-    	edges.forEach(function(key) 
-    		{
-
-    			if( key.source.id === node.id || key.target.id === node.id )
-    			{	
-    				nodeAndEdgeHandler.delete_edge(key.id); //Delete from SVG 
-    				pvsWriter.deleteCondition(key.name, key.source.name, key.target.name);
-    				toDelete[key.name] = key.name;
-    			}
-    		});
-    }
-    else if( flagObject.deleteTransOut )
-    {
-    	edges.forEach(function(key) 
-    		{
-    			if( key.source.id === node.id )
-    			{	
-    				nodeAndEdgeHandler.delete_edge(key.id); //Delete from SVG 
-    				pvsWriter.deleteCondition(key.name, key.source.name, key.target.name)
-    				toDelete[key.name] = key.name;    				
-    			}
-    		});
-
-    }
-    else if( flagObject.deleteTransIn )
-    {
-    	edges.forEach(function(key) 
-    		{
-    			if( key.target.id === node.id )
-    			{	
-    			    nodeAndEdgeHandler.delete_edge(key.id); //Delete from SVG 
-    				pvsWriter.deleteCondition(key.name, key.source.name, key.target.name)
-    				toDelete[key.name] = key.name;
-    			}
-    		});
-    }
-    edges = getEdgesInDiagram();
-    for( var nameEdge in toDelete)
-    { 	
-         var flagDelete = true;
-    	 edges.forEach(function(key)
-    		{
-    			if( nameEdge === key.name) { flagDelete = false;}
-    		});
-    	 if( flagDelete) {pvsWriter.deleteTrans(nameEdge); }	
-	}
-}
-NodeAndEdgeHandler.prototype.update_node_size = function(id, width, height) 
-{
-	var theNode = graph.nodes.get(id);
-	theNode.height = height;
-	theNode.width = width;
-	graph.nodes.set(id, theNode);
-}
-NodeAndEdgeHandler.prototype.delete_edge = function (id)
-{
-	graph.edges.remove(id);
-}
-NodeAndEdgeHandler.prototype.delete_all_edges = function () 
-{
-    graph.edges.forEach(function(key, value) { graph.edges.remove(key); });
-}
-NodeAndEdgeHandler.prototype.modifyLabelEdgeToDisplayActionAndCond = function(object, path)
-{
-    var id = object.id;
-    var textID = "text:" + id;
-    if(object.source.id == object.target.id) {
-        path.selectAll("text.label").text( function(d) {
-            if(d.id == id) { return d.name + createStringFromArray(d); }
-            return d.name + createStringFromArray(d);
-        });
-    }
-    else {
-        // other edges store the label as textPath
-        /* this works in Firefox but not in Chrome -- could be a bug in Chrome's Javascript implementation
-         * as a workaround, we directly manipulate DOM
-        path.selectAll("textPath").text( function(d) {
-            if(d.name == originalName ) { counter++; }
-            if(d.id == id) { return newName; }
-            return d.name;
-        });*/
-
-        // here's the workaround for the bug with textPath in Chrome
-        var textPathID = "textPath:" + id;
-        if(path.selectAll("text")) {
-            for(var i = 0; i < path.selectAll("text").length; i++) {
-                if(path.selectAll("text")[i] && path.selectAll("text")[i][1] && path.selectAll("text")[i][1].childNodes[0]) {
-                    if(path.selectAll("text")[i][1].childNodes[0].id == textPathID) {
-                        // remove the textpath child
-                        var textPath = path.selectAll("text")[i][1].removeChild(path.selectAll("text")[i][1].childNodes[0]);
-                        // replace the text in textPath with the new label
-                        textPath.removeChild(textPath.childNodes[0]);
-                        textPath.appendChild(document.createTextNode(object.name + createStringFromArray(object)));
-                        // append the textPath back
-                        path.selectAll("text")[i][1].appendChild(textPath);
-                    }
-                }
-            }					
-        }
-    }
-      
-}
-NodeAndEdgeHandler.prototype.deleteEdge = function(edge)
-{
-	nodeAndEdgeHandler.delete_edge(edge.id);
-	var edges = getEdgesInDiagram();
-	var counter = 0;
-	edges.forEach(function( key)
-	     {
-	     	if( key.name === edge.name){ counter ++; }
-	     }
-	 );
-	if( counter > 0) { pvsWriter.deleteCondition(edge.name, edge.source.name, edge.target.name); }
-	else { pvsWriter.deleteTrans(edge.name); }
-}
-/* * ********************************************* ***************************************** */
-
-var diagramHandler = new DiagramHandler();
-/* diagramHandler, here all the functions which handle diagram */
-
-/* ************************************************************ */
-function DiagramHandler()
-{
-=======
 {
 	var _id = "X" + nodeAndEdgeHandler.newNodeID();
 	var node = { 
@@ -455,48 +243,15 @@
 
 /* ************************************************************ */
 function DiagramHandler() {
->>>>>>> 8848b049
 	this.numberFiles = 0;
 	this.numberDiagramStillToRestore = 0;
 	this.diagramsInfo = {}; 
 	this.lastFileShown = "";
 }
-<<<<<<< HEAD
-DiagramHandler.prototype.addNewDiagram = function()
-{
-    var name = "myTheory" + diagramHandler.numberFiles + ".pvs";
-    pvsWriter.newSpecification(name);
-    diagramHandler.numberFiles ++;
-    setInteractionEnabledOrDisabledAboutEdge(true);
-    setInteractionEnabledOrDisabledAboutNode(true);
-    document.getElementById("addFieldState").disabled = false;
-    document.getElementById("addFieldState").style.cursor = 'pointer';
-
-    $(".button_state").each(function(index, element) {
-           $(element).prop("disabled", false);
-    });     
-    $(".button_transition").each(function(index, element) {
-           $(element).prop("disabled", true);
-    });
-    $(".button_self_transition").each(function(index, element) {
-           $(element).prop("disabled", true);
-    });
-    $(".toPDF").each(function(index, element) {
-           $(element).prop("disabled", false);
-    });
-    $(".zoom").each(function(index, element) {
-           $(element).prop("disabled", false);
-    });
-    $(".zoom_").each(function(index, element) {
-           $(element).prop("disabled", false);
-    });
-	
-=======
 DiagramHandler.prototype.addNewDiagram = function() {
     var name = "myTheory" + diagramHandler.numberFiles + ".pvs";
     pvsWriter.newSpecification(name);
     diagramHandler.numberFiles ++;
->>>>>>> 8848b049
 }
 /** 
  *  This function is called when user has just selected an emulink file in the listView,
@@ -507,12 +262,7 @@
  *  @returns void 
  *	      
  */
-<<<<<<< HEAD
-DiagramHandler.prototype.restoreGraphAfterSwitchingEmulinkFiles = function(diagramObject)
-{
-=======
 DiagramHandler.prototype.restoreGraphAfterSwitchingEmulinkFiles = function(diagramObject) {
->>>>>>> 8848b049
 	var nodes = diagramObject.nodes;
 	var edges = diagramObject.edges;
 	
@@ -526,190 +276,6 @@
 
 // FIXME: this should be renamed into delete_graph
 DiagramHandler.prototype.clearSvg = function() {
-<<<<<<< HEAD
-
-	nodeAndEdgeHandler.delete_all_nodes();
-	nodeAndEdgeHandler.delete_all_edges();    
-}
-
-/** 
- *  This function is called when a diagram has to be drawn first time after restoring from saving,
- *  We need to call add_node() and add_edge() otherwise nodes and edges will be disconnected    
- *
- *  @param graphToRestore  - object having nodes and edges properties 
- *
- *  @returns void 
- *	      
- */
-DiagramHandler.prototype.restoreDiagramFirstTimeAfterReloadingFromSaving = function(graphToRestore)
-{
-    var nodesToRestore = graphToRestore.nodes;
-    var edgesToRestore = graphToRestore.edges;
-    var workAround = new Array();
-    var comeOn = new Array();
-    for( var id in nodesToRestore)
-    {
-         var currentNode = nodesToRestore[id];
-         workAround.push(currentNode);
-         comeOn.push(nodeAndEdgeHandler.add_node(currentNode.x, currentNode.y, currentNode.name, true, currentNode.height, currentNode.width, currentNode.falseNode));
-    }
-    for( var id in edgesToRestore)
-    {
-         var currentEdge = edgesToRestore[id];
-         for( var i = 0; i < workAround.length; i++ )
-         {
-             if ( workAround[i].name == currentEdge.source.name )
-                 currentEdge.source = comeOn[i];
-             
-             if( workAround[i].name == currentEdge.target.name )
-                 currentEdge.target = comeOn[i];
-         }
-         var edgeJustAdded = nodeAndEdgeHandler.add_edge(currentEdge.source, currentEdge.target, currentEdge.name, true);
-         if( currentEdge.listOfOperations )
-             edgeJustAdded.listOfOperations = currentEdge.listOfOperations;        
-         if( currentEdge.listConditions )
-             edgeJustAdded.listConditions = currentEdge.listConditions;
-    } 
-    diagramHandler.numberDiagramStillToRestore --;
-}
-DiagramHandler.prototype.buildGraph = function()
-{
-    svg = d3.select("#ContainerStateMachine").append("svg").attr("width", width).attr("height", height)
-			.attr("id", "canvas").style("background", "#fffcec");
-    emulink();
-}  
-/** 
- *  This function is called when an emulink project is restored from saving   
- *
- *  @param graphToRestore  - associative array (Key is the name of the file, value is an object having 
- *                           nodes and edges properties ) 
- *
- *  @returns void 
- *	      
- */
-DiagramHandler.prototype.restoreGraph = function(graphToRestore, editor, ws, currentProject, pm, fileToShow)
-{
-    diagramHandler.init(editor, ws, currentProject, pm, false);
-    diagramHandler.diagramsInfo = graphToRestore; //diagramsInfo is the associative array used in this module
-    diagramHandler.numberDiagramStillToRestore = Object.keys(graphToRestore).length; //Number of Diagram in emulink project just open
-    diagramHandler.numberFiles = diagramHandler.numberDiagramStillToRestore;
-    diagramHandler.lastFileShown = fileToShow;   //fileToShow is the name of the mainPvsFile or the first file in the project
-    var diagramInfo = diagramHandler.diagramsInfo[fileToShow]; //Get value using file name as key 
-    if( diagramInfo ) //If fileToShow has diagram information, display it in SVG 
-		diagramHandler.restoreDiagramFirstTimeAfterReloadingFromSaving(diagramInfo);
-
-    emulink();    
-}
-
-/** 
- *  This function is called when a project has to be saved  
- *
- *  @returns associative array which has diagrams information (edges and nodes)
- *	      
- */
-DiagramHandler.prototype.getGraphDefinition = function() 
-{
-	if( diagramHandler.lastFileShown) //The file shown could be not saved, save it and return 
-	{   
-		var nodes = getNodesInDiagram();
-		var edges = getEdgesInDiagram();
-
-		if( nodes.length ) // But save just if there is something to save!
-		{   var graphToSave = { nodes: getNodesInDiagram(), edges: getEdgesInDiagram()};
-    	    diagramHandler.diagramsInfo[diagramHandler.lastFileShown] = graphToSave;
-    	}
-	}
-	return JSON.stringify(diagramHandler.diagramsInfo); 
-}
-DiagramHandler.prototype.init = function(_editor, wsocket, currentProject, pm, startWriter, nameFile) 
-{
-
-	pm.addListener("SelectedFileChanged", function (event) {
-		
-	if( diagramHandler.lastFileShown) //Since file selected is going to be changed, we need to save diagram information ...
-	{
-		var nodes = getNodesInDiagram();
-		var edges = getEdgesInDiagram();
-
-		if( nodes.length ) // But save just if there is something to save!
-		{   var graphToSave = { nodes: getNodesInDiagram(), edges: getEdgesInDiagram()};
-    	    diagramHandler.diagramsInfo[diagramHandler.lastFileShown] = graphToSave;
-    	    /* Even saving XML SVG in case user wants to get a PDF */
-    	    var serializer = new XMLSerializer();
-        	var xmlString = serializer.serializeToString(d3.select('#canvas').node());
-    	    svgReference[diagramHandler.lastFileShown] = xmlString;
-    	}
-	}	
-	// ...and clearing SVG
-    svgViewHandler.svg.remove();
-    diagramHandler.clearSvg();
-
-    svgViewHandler.svg = d3.select("#ContainerStateMachine").append("svg").attr("width", width).attr("height", height)
-			.attr("id", "canvas").style("background", "#fffcec");
-
-
-
-	diagramHandler.lastFileShown = event.selectedItemString; //Update last file shown 
-
-	var diagramInfo = diagramHandler.diagramsInfo[diagramHandler.lastFileShown]; //Get information fresh file to display 
-	if( diagramInfo) //If it has diagram information 
-		if( diagramHandler.numberDiagramStillToRestore ) // Check if this is shown for first time after reloading 
-		    diagramHandler.restoreDiagramFirstTimeAfterReloadingFromSaving(diagramInfo);
-	    else
-		    diagramHandler.restoreGraphAfterSwitchingEmulinkFiles(diagramInfo);
-
-	emulink();
-	}); //End listener
-	diagramHandler.lastFileShown = nameFile;
-	if( !svgViewHandler.svg ) { svgViewHandler.svg = d3.select("#ContainerStateMachine").append("svg").attr("width", width).attr("height", height)
-			.attr("id", "canvas").style("background", "#fffcec"); }
-
-    ws = wsocket;
-
-    document.getElementById('infoBox').value = "TIP: Click on any element to see its properties";
-	document.getElementById('infoBoxModifiable').value= "TIP: After clicking on an element, editable properties will be showed here";
-	
-	editor = _editor;
-    
-    pvsWriter.init(editor, ws, currentProject, pm);    
-    pvsWriter.setTagsName(tagStateNameStart, tagStateNameEnd);
-    pvsWriter.setTagsState(tagStateStart, tagStateEnd);
-    pvsWriter.setTagsFunc(tagFuncStart, tagFuncEnd);
-    pvsWriter.setTagsPer(tagPerStart, tagPerEnd);
-    pvsWriter.setTagsEdge(tagEdgeStart, tagEdgeEnd);
-    pvsWriter.setTagsCond(tagCondStart, tagCondEnd);
-    pvsWriter.setTagsField(tagFieldStateStart, tagFieldStateEnd);
-    
-    // Start Emulink
-	emulink();
-}
-
-/* * ********************************************* ***************************************** */
-
-var svgViewHandler = new SvgViewHandler();
-/* svgViewHandler, here all the functions which handle svg */
-
-/* ************************************************************ */
-function SvgViewHandler()
-{	
-	this.svg = null;
-	this.translateZoom = 0;
-	this.MAX_ZOOM = 1.8;
-	this.MIN_ZOOM = 0.3;
-	this.zoomCounter = 1;
-}
-
-SvgViewHandler.prototype.restoreColorNodesAndEdges = function()
-{
-	var colors = d3.scale.category10();
-    svgViewHandler.svg.selectAll("g").selectAll("g").select("rect").style('fill', function(d) { return colors(d.id); })
-			.style('stroke', function(d) { return d3.rgb(colors(d.id)).darker().toString(); });   
-
-    svgViewHandler.svg.selectAll("path")		
-		.style("stroke", "black")
-		.style("stroke-width", 1);
-}
-=======
 	nodeAndEdgeHandler.delete_all_nodes();
 	nodeAndEdgeHandler.delete_all_edges();    
 }
@@ -901,7 +467,6 @@
 			if(this.id && this.id != "" && this.id.indexOf("_selection_overlay") < 0) { return stroke_width_normal; }
 			return this.style.stroke-width; });
 }
->>>>>>> 8848b049
 SvgViewHandler.prototype.highlightElements = function ( nodes ) {
 	// highlight nodes
 	var svg = svgViewHandler.svg;
@@ -971,15 +536,9 @@
 	if( svgViewHandler.zoomCounter > svgViewHandler.MAX_ZOOM ) { svgViewHandler.zoomCounter = svgViewHandler.MAX_ZOOM; }
 	else if( svgViewHandler.zoomCounter < svgViewHandler.MIN_ZOOM) { svgViewHandler.zoomCounter = svgViewHandler.MIN_ZOOM; }
 	else { 	svgViewHandler.translateZoom = eval(svgViewHandler.translateZoom - delta *30); }
-<<<<<<< HEAD
 
 	svgViewHandler.svg.attr("transform", "translate(" + svgViewHandler.translateZoom + "," + 1 + ")scale(" + svgViewHandler.zoomCounter + ")");
 
-=======
-
-	svgViewHandler.svg.attr("transform", "translate(" + svgViewHandler.translateZoom + "," + 1 + ")scale(" + svgViewHandler.zoomCounter + ")");
-
->>>>>>> 8848b049
 	/* This line should solve the Chrome issue when zooming */
 	//svg.style("-webkit-transform", "translate("+ 1 + "px," + 1 + "px) scale(" + zoomCounter+ ")");
 	
@@ -995,29 +554,11 @@
 SvgViewHandler.prototype.clear_node_selection = function () {
 	selected_nodes.forEach(function(key, value) { selected_nodes.remove(key); });
 	svgViewHandler.svg.selectAll("g").selectAll("g").select("rect").style("stroke", "").style("stroke-width", "");
-<<<<<<< HEAD
-	// FIXME: the following code is not clean, because the buttons are just for debugging and therefore we should not link
-    //         generic functions like clear_node_selection to these debugging buttons.
-    //         The clean way to implement this is to create a new variable that stores information about the functionalities
-    //         that should be enabled or disabled. These variables are exported to other modules, so that the user interface
-    //         can be updated accordingly (in this case, by enabling/disabling the buttons).
-	setInteractionEnabledOrDisabledAboutNode(true);
-=======
->>>>>>> 8848b049
 }
 
 SvgViewHandler.prototype.clear_edge_selection = function () {
 	selected_edges.forEach(function(key, value) { selected_edges.remove(key); });
 	svgViewHandler.svg.selectAll("path").classed("selected", false);
-<<<<<<< HEAD
-	// FIXME: the following code is not clean, because the buttons are just for debugging and therefore we should not link
-    //         generic functions like clear_node_selection to these debugging buttons.
-    //         The clean way to implement this is to create a new variable that stores information about the functionalities
-    //         that should be enabled or disabled. These variables are exported to other modules, so that the user interface
-    //         can be updated accordingly (in this case, by enabling/disabling the buttons).
-	setInteractionEnabledOrDisabledAboutEdge(true);
-=======
->>>>>>> 8848b049
 }
 
 var clear_selection = function () {
@@ -1041,51 +582,6 @@
 }
 
 
-<<<<<<< HEAD
-var setInteractionEnabledOrDisabledAboutNode = function(disabled)
-{
-	var buttonClass = [".changeNameNode", ".deleteNode"];
-
-	buttonClass.forEach(function(button) { 
-        $(button).each(function(index, element) {
-            $(element).prop("disabled",disabled);
-        });		
-	});
-}
-var setInteractionEnabledOrDisabledAboutEdge = function(disabled, d)
-{
-	var buttonClass = [".changeNameEdge", ".addCondition", ".addOperation", ".deleteEdge"];
-	buttonClass.forEach(function(button) { 
-        $(button).each(function(index, element) {
-            $(element).prop("disabled",disabled);
-        });     
-    });
-	if( disabled === false)
-	{
-		if( d.listConditions) 
-        {   buttonClass = [".rmvCond", ".modifyCondition"];
-            buttonClass.forEach(function(button) { 
-                $(button).each(function(index, element) {
-                $(element).prop("disabled",disabled);
-               });     
-            });
-        }
-		if( d.listOfOperations) 
-        {   buttonClass = [".rmvOper", ".modifyOperation"];
-            buttonClass.forEach(function(button) { 
-                $(button).each(function(index, element) {
-                $(element).prop("disabled",disabled);
-               });     
-            });
-        }
-	}
-	
-
-}
-
-
-var MODE = { DEFAULT: 0, ADD_NODE: 1, ADD_TRANSITION: 2, ADD_SELF_TRANSITION: 3, ADD_DEFAULT_TRANSITION: 4 };
-=======
 var MODE = { DEFAULT: 0, ADD_NODE: 1, ADD_TRANSITION: 2, ADD_SELF_TRANSITION: 3, ADD_DEFAULT_TRANSITION: 4,
 			  ADD_FIELD: 5 };
 
@@ -1122,7 +618,6 @@
 	else return "Error: unexpected editor mode -- please report a bug.";
 }
 
->>>>>>> 8848b049
 var editor_mode = MODE.DEFAULT;
 
 var selected_nodes = d3.map();
@@ -1274,42 +769,6 @@
     }
 }
 
-<<<<<<< HEAD
-function set_editor_mode(m) {
-	// reset borders
-	/*document.getElementById("button_self_transition").style.border = "";
-	document.getElementById("button_transition").style.border = "";
-	document.getElementById("button_default_transition").style.border = "";
-	document.getElementById("button_state").style.border = "";*/
-    var buttonClass = [".button_self_transition", ".button_transition", ".button_default_transition", ".button_state"];
-    buttonClass.forEach(function(button) { 
-        $(button).each(function(index, element) {
-            $(element).css("border","");
-        });     
-    });
-	// set new editor mode
-	editor_mode = m;
-	if(editor_mode == MODE.ADD_TRANSITION) {
-        $(".button_transition").each(function(index, element) {
-            $(element).css("border","3px solid #AD235E");
-        });  
-	}
-	else if(editor_mode == MODE.ADD_SELF_TRANSITION) {
-        $(".button_self_transition").each(function(index, element) {
-            $(element).css("border","3px solid #AD235E");
-        }); 
-	}
-	else if(editor_mode == MODE.ADD_DEFAULT_TRANSITION) {
-        $(".button_default_transition").each(function(index, element) {
-            $(element).css("border","3px solid #AD235E");
-        }); 
-	}
-	else if(editor_mode == MODE.ADD_NODE) {
-        $(".button_state").each(function(index, element) {
-            $(element).css("border","3px solid #AD235E");
-        }); 
-	}
-=======
 
 function create_new_field(field_name, field_type) {
 	pvsWriter.addFieldInState(field_name, field_type);
@@ -1321,7 +780,6 @@
 	editor_mode = mode;
 	var event = {type: "editormodechanged", mode: editor_mode, message: msg};
 	sm.fire(event);
->>>>>>> 8848b049
 }
 
 function toggle_editor_mode(mode, msg) {
@@ -1336,11 +794,8 @@
 
 var emulink = function() {
 
-<<<<<<< HEAD
-=======
 	set_editor_mode(MODE.DEFAULT);
 
->>>>>>> 8848b049
 	var svg = svgViewHandler.svg;
 	var colors = d3.scale.category10();
 
@@ -1583,10 +1038,6 @@
 					showInformationInTextArea(d);
 					pvsWriter.focusOnFun(d, true);
 					clear_selection();
-<<<<<<< HEAD
-					setInteractionEnabledOrDisabledAboutEdge(false, d);
-=======
->>>>>>> 8848b049
 					selected_edges.set(d.id, d);
 					// highlight only selected edges
 					d3.select(this).classed("selected", function(d) { return selected_edges.has(d.id); });
@@ -1735,10 +1186,6 @@
 					else {
 						// if the ctrl key is not pressed, reset selection first, and then select the node
 						svgViewHandler.clear_node_selection();
-<<<<<<< HEAD
-						setInteractionEnabledOrDisabledAboutNode(false);
-=======
->>>>>>> 8848b049
 						selected_nodes.set(d.id, d);                                                
 						// highlight only selected nodes
 						node.selectAll("rect")
@@ -1799,11 +1246,8 @@
 						resetMouseVars();
 						// add self-edge
 						nodeAndEdgeHandler.add_edge(d,d);
-<<<<<<< HEAD
-=======
 						// restore default editor mode
 						set_editor_mode(MODE.DEFAULT)
->>>>>>> 8848b049
 						// redraw svg
 						restart();
 					}
@@ -1816,12 +1260,6 @@
 					var falseNode = nodeAndEdgeHandler.add_node(posX, posY, "", true, 20, 20, true);
 					nodeAndEdgeHandler.add_edge(falseNode, d, "", true);
                     pvsWriter.addDefaultTransition(d.name);
-<<<<<<< HEAD
-					restart();
-				}
-				else {
-			        setInteractionEnabledOrDisabledAboutNode(false);
-=======
                     nodeAndEdgeHandler.defTrans = d.id;
                     nodeAndEdgeHandler.defTransFalseNodeId = falseNode.id;
 					// restore default editor mode
@@ -1831,7 +1269,6 @@
 					restart();
 				}
 				else {
->>>>>>> 8848b049
 					showInformationInTextArea(d);
 					pvsWriter.focusOn(d);
 				}
@@ -1909,12 +1346,9 @@
 			// insert new node at point
 			var point = d3.mouse(this);
 			nodeAndEdgeHandler.add_node(point[0], point[1]);
-<<<<<<< HEAD
-=======
 			// restore default editor mode
 			set_editor_mode(MODE.DEFAULT)
 			// redraw svg
->>>>>>> 8848b049
 			restart();
 		}
 	}
@@ -2108,11 +1542,7 @@
 			}}
       });
     
-<<<<<<< HEAD
-    d3.selectAll(".addCondition")
-=======
     d3.selectAll("#addCondition")
->>>>>>> 8848b049
       .on("click", function() {
             if( selected_edges.keys().length == 1) {
                 var object = selected_edges.get(selected_edges.keys());
@@ -2127,10 +1557,6 @@
              }  
           
       });
-<<<<<<< HEAD
-    
-    d3.selectAll(".addOperation")
-=======
     d3.selectAll(".rmvCond_")
       .on("click", function() {
             if( selected_edges.keys().length == 1) {
@@ -2160,7 +1586,6 @@
              }            
       });
     d3.selectAll("#addOperation")
->>>>>>> 8848b049
 	  .on("click", function () {
 			if(selected_edges.keys().length == 1) {
 				var object = selected_edges.get(selected_edges.keys());        
@@ -2177,90 +1602,28 @@
                 nodeAndEdgeHandler.modifyLabelEdgeToDisplayActionAndCond(object, path);
                 restart();
 			}
-<<<<<<< HEAD
-    });
-    
-$(function(){
-    $.contextMenu({
-        selector: '.context-menu-one', 
-        trigger: 'left',
-        className: 'condition-title',
-        build: function($trigger, e) {
-            // this callback is executed every time the menu is to be shown
-            // its results are destroyed every time the menu is hidden
-            var object = selected_edges.get(selected_edges.keys());
-            var itemsToUse = {};
-            for( var i = 0; i < object.listConditions.length; i++)
-            {
-                var tmp = {};
-                tmp["name"] = object.listConditions[i];
-                tmp["icon"] = "edit";
-                itemsToUse[object.listConditions[i]] = tmp;
-            }
-            itemsToUse["sep1"] = "---------";
-            itemsToUse["quit"] = {name: "Quit", icon: "quit"};
-            return {
-                callback: function(key, options) 
-                    // Go Ahead Here                     
-                },
-                items: itemsToUse,
-                zIndex: 10,
-                position: function(opt, x, y) {
-                    opt.$menu.position({
-                    my: 'center top',
-                    at: 'center bottom',
-                    of: opt.$trigger
-                });
-                }
-            }; 
-        }             
-    });
-    
-});
-    
-    
-    d3.selectAll(".deleteNode")
-=======
     });   
     d3.selectAll("#deleteNode")
->>>>>>> 8848b049
       .on("click", function() {
       	  if( selected_nodes.keys().length == 1) {
       	  	 var node = selected_nodes.get(selected_nodes.keys());		
 			 var flagObject = { deleteTransIn : true, deleteTransOut : true };
 			 nodeAndEdgeHandler.deleteNodeAndTransition(node, flagObject);
-<<<<<<< HEAD
-   	         setInteractionEnabledOrDisabledAboutNode(true);
-=======
->>>>>>> 8848b049
 			 restart();
 		  }
 
       });
-<<<<<<< HEAD
-    d3.selectAll(".deleteEdge")
-=======
     d3.selectAll("#deleteEdge")
->>>>>>> 8848b049
        .on("click", function() {
        	   if( selected_edges.keys().length == 1) {
        	   	 var edge = selected_edges.get(selected_edges.keys());
        	   	 nodeAndEdgeHandler.deleteEdge(edge);
-<<<<<<< HEAD
-       	   	 setInteractionEnabledOrDisabledAboutEdge(true);
-=======
->>>>>>> 8848b049
        	   	 restart();
        	   }
        })
 
-<<<<<<< HEAD
-      d3.selectAll(".button_default_transition").on("click", function () {
-			toggle_editor_mode(MODE.ADD_DEFAULT_TRANSITION);
-=======
 	d3.selectAll(".button_default_transition").on("click", function () {
 			set_editor_mode(MODE.ADD_DEFAULT_TRANSITION);
->>>>>>> 8848b049
 			//TODO: implement the corresponding pvsWriter function and invoke it here
       })
 	// app starts here
@@ -2271,11 +1634,7 @@
      
 
 
-<<<<<<< HEAD
-module.exports = {
-=======
 var sm = {
->>>>>>> 8848b049
 	init: function (editor, wsocket, currentProject, pm, start, sf) { return diagramHandler.init(editor, wsocket, currentProject, pm, start, sf); },
 	changeTextArea : changeTextArea,
 	add_node_mode: function(){ return toggle_editor_mode(MODE.ADD_NODE); },
@@ -2304,14 +1663,10 @@
 	highlightElements: svgViewHandler.highlightElements,
     restoreColorNodesAndEdges : svgViewHandler.restoreColorNodesAndEdges,
     addNewDiagram : diagramHandler.addNewDiagram,
-<<<<<<< HEAD
-    getXMLSVG : getXMLSVG
-=======
     getXMLSVG : getXMLSVG,
 	mode2string : mode2string,
 	modeTooltip : modeTooltip,
 	MODE : MODE
->>>>>>> 8848b049
 };
 
 sm = eventDispatcher(sm);
