--- conflicted
+++ resolved
@@ -85,30 +85,6 @@
            });
         });
 	
-<<<<<<< HEAD
-//        /// User wants to rename a file 
-//        d3.select("#rename_file").on("click", function () {
-//            projectManager.renameFile(projectManager.getSelectedFile());
-//        });
-//   
-//
-//        /// User wants to close a file (it will be not shown in file list box on the right ) 
-//        d3.select("#close_file").on("click", function () {
-//	       projectManager.closeFile(projectManager.getSelectedFile());	
-//        });
-//
-//        /// User wants to see all files of the project 
-//        d3.select("#show_all_files").on("click", function () {
-//	       projectManager.showAllFiles();
-//        });
-//
-//        /// User wants to delete a file from the project  
-//        d3.select("#delete_file").on("click", function () {
-//	       projectManager.deleteFile(projectManager.getSelectedFile(), function () {
-//                //do something when file is deleted 
-//           });
-//        });
-=======
         /// User wants to rename a file 
         d3.select("#rename_file").on("click", function () {
             projectManager.renameFile(projectManager.getSelectedFile());
@@ -130,7 +106,6 @@
                 //do something when file is deleted 
            });
         });
->>>>>>> aadd361a
     
         /// User wants to perform an undo operation on the Editor    
         d3.select("#undoEditor").on("click", function () {
