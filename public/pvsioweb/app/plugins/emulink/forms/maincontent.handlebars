--- conflicted
+++ resolved
@@ -1,162 +1,4 @@
 <!-- container for graphical editor -->
-<<<<<<< HEAD
-			<div id="graphicalEditor">
-				<div id='emulinkMenu'>
-					<ul>
-   						<!-- Main Menu  -->
-   						<li class='has-sub'><a href='#'><span>Main menu</span></a>
-   					        <ul>
-   					            <li class='active'> 
-   					                <button class="emulinkButton startEmulink"  > Create new Diagram </button>
-   					            </li>
-   					            <li class='active'>
-   					            	<button class="emulinkButton" id="specificationToDiagram" > Generate Diagram from Specification </button>
-   					            </li>
-   					            <li class='active'>
-   					                <button class="emulinkButton" id="startSimulation"> Enable Animation</button>
-   					             </li>
-   					             <li class='active'>
-   					                <button class="emulinkButton toPDF"  disabled = "true" > Create PDF Report </button>
-								 </li>
-								 <li class='active'>
-								 	<a id="downloadPDF" class="emulinkButton" href="" download="Emulink PDF Report" style="display: none;"> Download PDF Report</a> 
-								 </li>
-   					        </ul>
-   						</li>
-   						<!-- END Main Menu -->  
-   						<!-- Editor Menu -->
-   						<li class='has-sub'><a href='#'><span>Editor Menu</span></a>
-   							<ul>
-   								<li class='has-sub'><a href='#'><span>State Editor</span></a>
-   									<ul>
-   										<li class='active'>
-   											<button class="emulinkButton button_state"  disabled = "true"> New State </button>
-   										</li>
-   										<li class='active'>
-   								    		<button class="emulinkButton" id="addFieldState"   disabled = "true">Add Field</button>
-   										</li>
-   										<li class='active'>
-   											<button class="emulinkButton changeNameNode" disabled = "true"> Edit State Name</button>
-   										</li>
-   										<li class='active'>
-   											<button class="emulinkButton deleteNode" disabled= "true"> Delete node </button>
-   										</li>
-   									
-   									</ul>
-   								</li>
-   							
-   								<li class='has-sub'> <a href='#'><span>Transition Editor</span></a>
-   									<ul>
-                                 <li class='has-sub'> <a href='#'><span>Create</span></a>
-                                 <ul>
-   									      <li class='active'>
-   											    <button class="emulinkButton button_transition" disabled = "true"> Transition </button>	
-   										    </li>
-   										   <li class='active'>
-   											    <button class="emulinkButton button_self_transition" disabled = "true"> Self-Transition </button>
-   										   </li>
-   										   <li class='active'>
-   											   <button class="emulinkButton button_default_transition"   disabled = 'true'> Default Transition </button> 
-   										   </li>
-                                 </ul>
-                                 </li>
-                                 <li class='has-sub'> <a href='#'><span>Remove</span></a>
-                                 <ul>
-                                    <li class='active'>
-                                       <button class="emulinkButton deleteEdge"  disabled = "true" >  Transition </button>
-                                     </li>
-                                    <li class='active'>
-                                        <button class="emulinkButton rmvCond" id="rmvCond" disabled="true">  Condition </button>
-                                    </li>
-                                    <li class='active'>
-                                        <button class="emulinkButton rmvOper" id="rmvOper" disabled='true' >  Operation
-                                    </button>
-                                    </li>
-                                    <li class='active'>
-                                        <button class="emulinkButton rmvDefTrans"  disabled='true' >  Default Transition
-                                    </button>
-                                    </li>
-                                 </ul>
-                                 </li>
-                                 <li class='has-sub'> <a href='#'><span>Edit</span></a>
-                                 <ul>
-                                    <li class='active'>
-                                       <button class="emulinkButton changeNameEdge"  disabled = "true" > Transition Name</button>
-                                    </li>
-                                    <li class='active '>
-                                        <button class="emulinkButton modifyCondition context-menu-one " disabled = "true" >  Condition</button>
-                                    </li>  
-                                    <li class='active'>
-                                        <button class="emulinkButton modifyOperation"  disabled = "true" > Operation</button>
-                                    </li>                     
-
-                                 </ul>
-                                 </li>
-   									   <li class='has-sub'> <a href='#'><span>Add</span></a>
-                                 <ul>
-                                    <li class='active'>
-                                        <button class="emulinkButton addCondition"  disabled = "true" >  Condition</button> 
-                                     </li>
-                                    <li class='active'>
-                                        <button class="emulinkButton addOperation"  disabled = "true"  >  Action</button>
-                                    </li>                                    
-                                 </ul>
-                                 </li>
-                                 
-   										   								    	
-   								    </ul>
-   							    </li>
-
-   							</ul>
-
-   						</li>
-   						
-               			<!-- View Menu -->
-   						<li class='has-sub'><a href='#'><span>View Menu</span></a>
-   							<ul>
-   								<li class='active'>
-   									<button class="emulinkButton" id ="zoom" disabled="true";> Zoom + </button>
-   								</li>
-   								<li class='active'>
-   									<button class="emulinkButton" id ="zoom_" disabled="true"> Zoom -</button>
-   								</li>
-   								<li class='active'>
-   									<button class="emulinkButton" id ="resetZoom" disabled="true"> Reset Zoom </button>
-   								</li>
-   							</ul>
-   						</li>
-   						<!-- END View Menu -->
-               			
-   						<li><a href='https://github.com/thehogfather/pvsio-web' target="_blank" ><span>About</span></a></li>
-   						<li class='last'><a href='#'><span>Contact</span></a></li>
-					</ul>
-			</div>
-			<br><br><br><br>
-         <div id="emulinkToolbarWrapper">
-            <div id='emulinkToolbar'>
-               <button class="emulinkButtonToolbar button_state"  disabled = "true"> New State </button>
-               <button class="emulinkButtonToolbar button_transition" disabled = "true"> New Transition </button>  
-               <button class="emulinkButtonToolbar zoom "  disabled="true"> Zoom + </button>
-               <button class="emulinkButtonToolbar zoom_" disabled="true"> Zoom -</button>
-            </div>
-         </div>
-        
-         <div id="ContainerStateMachineWrapper">
-            <br><br><br><br>
-            <p style="font-family:verdana; margin-left:0px; color:#327875; font-style:italic;font-weight: bold; font-size:20px;" >Drawing area</p> 
-               
-			   <div id="ContainerStateMachine" >
-			       
-			   </div>
-         </div>
-			<div id="state_machine_toolbar" >
-				<textarea id="emulinkInfo" readonly> </textarea>
-				<textarea id="infoBox" readonly >TIP: Select a state or a transition to see its properties</textarea>
-				<textarea id="infoBoxModifiable" readonly ></textarea>		
-		        <textarea id="warningDebug" readonly >Debug panel</textarea>
-				
-			</div>			
-=======
 <div id="graphicalEditor">
 
 <!--
@@ -259,4 +101,3 @@
         <!-- <textarea id="warningDebug" readonly >Debug messages</textarea> -->
 	</div>
 </div>			
->>>>>>> 8848b049
