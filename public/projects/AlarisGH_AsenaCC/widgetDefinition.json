--- conflicted
+++ resolved
@@ -15,15 +15,6 @@
    "type": "Button",
    "recallRate": 250
   },
-<<<<<<< HEAD
-  "Display1357494252462": {
-   "predefinedRegex": "[0-9/.]+",
-   "regex": "display:=([0-9/.]+)",
-   "prefix": "display",
-   "type": "Display"
-  },
-=======
->>>>>>> 87518da2
   "Button1357494276363": {
    "functionText": "UP",
    "events": [
